about
-----
a Python version of the cognitive architecture MicroPsi

run
-----

<<<<<<< HEAD
	./start_micropsi_server.py
	view in browser at http://localhost:6543/

about Minecraft world
-----
Refresh-rate of the 3d visualization is directly bound to the world update cycle. Set it to somewhere below 110ms to get a smooth visualization.
=======
* to start the micropsi runtime, copy `config.ini.template` to `config.ini` and adjust to your preferences
* run `./start_micropsi_server.py`
* view in browser at [http://localhost:6543/](http://localhost:6543/)
>>>>>>> 58157771
<|MERGE_RESOLUTION|>--- conflicted
+++ resolved
@@ -2,18 +2,14 @@
 -----
 a Python version of the cognitive architecture MicroPsi
 
-run
------
-
-<<<<<<< HEAD
-	./start_micropsi_server.py
-	view in browser at http://localhost:6543/
 
 about Minecraft world
 -----
 Refresh-rate of the 3d visualization is directly bound to the world update cycle. Set it to somewhere below 110ms to get a smooth visualization.
-=======
+
+
+run
+-----
 * to start the micropsi runtime, copy `config.ini.template` to `config.ini` and adjust to your preferences
 * run `./start_micropsi_server.py`
-* view in browser at [http://localhost:6543/](http://localhost:6543/)
->>>>>>> 58157771
+* view in browser at [http://localhost:6543/](http://localhost:6543/)