/*
 * Paperscript code, defines the rendering of the node net within its canvas
 *
 * Autor: joscha
 * Date: 03.05.2012
 */


// initialization ---------------------------------------------------------------------

var viewProperties = {
    zoomFactor: 1,
    frameWidth: 50,
    activeColor: new Color("#009900"),
    inhibitedColor: new Color("#ff0000"),
    selectionColor: new Color("#0099ff"),
    hoverColor: new Color("#089AC7"),
    linkColor: new Color("#000000"),
    bgColor: new Color("#ffffff"),
    nodeColor: new Color("#c2c2d6"),
    nodeLabelColor: new Color ("#94c2f5"),
    nodeForegroundColor: new Color ("#000000"),
    nodeFontColor: new Color ("#000000"),
    fontSize: 10,
    symbolSize: 14,
    nodeWidth: 84,
    compactNodeWidth: 32,
    cornerWidth: 6,
    padding: 5,
    slotWidth: 34,
    lineHeight: 15,
    compactNodes: false,
    compactModules: false,
    outsideDummyDistance: 70,
    outsideDummySize: 15,
    outsideDummyColor: new Color("#cccccc"),
    groupOutsideLinksThreshold: 0,
    forceCompactBelowZoomFactor: 0.9,
    strokeWidth: 0.3,
    outlineColor: null,
    outlineWidth: 0.3,
    outlineWidthSelected: 2.0,
    highlightColor: new Color ("#ffffff"),
    gateShadowColor: new Color("#888888"),
    shadowColor: new Color ("#000000"),
    shadowStrokeWidth: 0,
    shadowDisplacement: new Point(0.5,1.5),
    innerShadowDisplacement: new Point(0.2,0.7),
    linkTension: 50,
    linkRadius: 30,
    arrowWidth: 6,
    arrowLength: 10,
    rasterize: true,
    yMax: 13500,
    xMax: 13500
};

var nodenetscope = paper;

// hashes from uids to object definitions; we import these via json
nodes = {};
links = {};
selection = {};
gatefunctions = {};
monitors = {};

linkLayer = new Layer();
linkLayer.name = 'LinkLayer';
nodeLayer = new Layer();
nodeLayer.name = 'NodeLayer';
prerenderLayer = new Layer();
prerenderLayer.name = 'PrerenderLayer';
prerenderLayer.visible = false;

currentNodenet = $.cookie('selected_nodenet') || null;
currentNodeSpace = 'Root';   // cookie
currentWorldadapter = null;
var rootNode = new Node("Root", 0, 0, 0, "Root", "Nodespace");

var currentSheaf = "default";

var selectionRectangle = new Rectangle(1,1,1,1);
selectionBox = new Path.Rectangle(selectionRectangle);
selectionBox.strokeWidth = 0.5;
selectionBox.strokeColor = 'black';
selectionBox.dashArray = [4,2];
selectionBox.name = "selectionBox";

nodetypes = {};
native_modules = {};
available_gatetypes = [];
nodespaces = {};

initializeMenus();
initializeDialogs();
initializeControls();
initializeSidebarForms();

canvas_container = $('#nodenet').parent();
loaded_coordinates = {
    x: [0, canvas_container.width() * 2],
    y: [0, canvas_container.height() * 2]
};
max_coordinates = {};
canvas_container.on('scroll', refreshViewPortData);

// hm. not really nice. but let's see if we got other pairs, or need them configurable:
var inverse_link_map = {'por':'ret', 'sub':'sur', 'cat':'exp'};
var inverse_link_targets = ['ret', 'sur', 'exp'];

if(currentNodenet){
    setCurrentNodenet(currentNodenet);
} else {
    splash = new PointText(new Point(50, 50));
    splash.characterStyle = { fontSize: 20, fillColor: "#66666" };
    splash.content = 'Create a nodenet by selecting "New..." from the "Nodenet" menu.';
    nodeLayer.addChild(splash);
    toggleButtons(false);
}

worldadapters = {};
currentSimulationStep = 0;
nodenetRunning = false;

get_available_worlds();
refreshNodenetList();

function toggleButtons(on){
    if(on)
        $('[data-nodenet-control]').removeAttr('disabled');
    else
        $('[data-nodenet-control]').attr('disabled', 'disabled');
}

function refreshNodenetList(){
    $("#nodenet_list").load("/nodenet_list/"+(currentNodenet || ''), function(data){
        $('#nodenet_list .nodenet_select').on('click', function(event){
            event.preventDefault();
            var el = $(event.target);
            var uid = el.attr('data');
            setCurrentNodenet(uid);
        });
    });
}

function get_available_worlds(){
    api.call('get_available_worlds', {}, success=function(data){
        var html = '<option value="">None</option>';
        for(var uid in data){
            html += '<option value="'+uid+'">'+data[uid].name+'</option>';
        }
        $('#nodenet_world').html(html);
    });
}

function get_available_worldadapters(world_uid, callback){
    worldadapters = {};
    if(world_uid){
        api.call("get_worldadapters", {world_uid: world_uid},
            success=function(data){
                worldadapters = data;
                currentWorld = world_uid;
                str = '';
                for (var name in worldadapters){
                    str += '<option>'+name+'</option>';
                }
                $('#nodenet_worldadapter').html(str);
                if(callback){
                    callback();
                }
        });
    } else {
        $('#nodenet_worldadapter').html('<option>&lt;No world selected&gt;</option>');
        if(callback){
            callback();
        }
    }
}

function setNodenetValues(data){
    $('#nodenet_world').val(data.world);
    $('#nodenet_uid').val(currentNodenet);
    $('#nodenet_name').val(data.name);
    setNodeTypes();
    if (!jQuery.isEmptyObject(worldadapters)) {
        var worldadapter_select = $('#nodenet_worldadapter');
        worldadapter_select.val(data.worldadapter);
        if(worldadapter_select.val() != data.worldadapter){
            dialogs.notification("The worldadapter of this nodenet is not compatible to the world. Please choose a worldadapter from the list", 'Error');
        }
    }
    showDataSourcesTargetsForWorldadapter(data.worldadapter);
}

function setCurrentNodenet(uid, nodespace){
    if(!nodespace){
        nodespace = "Root";
    }
    api.call('load_nodenet',
        {nodenet_uid: uid,
            nodespace: nodespace,
            x1: loaded_coordinates.x[0],
            x2: loaded_coordinates.x[1],
            y1: loaded_coordinates.y[0],
            y2: loaded_coordinates.y[1]},
        function(data){
            nodenetscope.activate();
            toggleButtons(true);

            var nodenetChanged = (uid != currentNodenet);

            nodenet_data = data;

            showDefaultForm();
            $('#nodenet_step').val(data.step);

            currentNodeSpace = nodespace;
            currentNodenet = uid;

            nodes = {};
            links = {};
            nodeLayer.removeChildren();
            addNode(rootNode);
            linkLayer.removeChildren();

            $.cookie('selected_nodenet', uid, { expires: 7, path: '/' });
            if(nodenetChanged || jQuery.isEmptyObject(nodetypes)){
                nodetypes = data.nodetypes;
                native_modules = data.native_modules;
                for(var key in native_modules){
                    nodetypes[key] = native_modules[key];
                }
                available_gatetypes = [];
                for(var key in nodetypes){
                    $.merge(available_gatetypes, nodetypes[key].gatetypes || []);
                }
                available_gatetypes = $.unique(available_gatetypes);
                get_available_worldadapters(data.world, function(){
                    setNodenetValues(nodenet_data);
                    showDefaultForm();
                });
                setNodespaceData(data);
                getNodespaceList();
            } else {
                setNodespaceData(data);
            }
            refreshNodenetList();
        },
        function(data) {
            currentNodenet = null;
            $.cookie('selected_nodenet', '', { expires: -1, path: '/' });
            dialogs.notification(data.Error, "error");
        });
}

function getNodespaceList(){
    api.call('get_nodespace_list', {nodenet_uid:currentNodenet}, function(nodespacedata){
        nodespaces = nodespacedata;
        html = '';
        for(var uid in nodespaces){
            html += '<li><a href="#" data-nodespace="'+uid+'">'+nodespaces[uid].name+'</a></li>';
        }
        $('#nodespace_control ul').html(html);
    });
}

// set visible nodes and links
function setNodespaceData(data){
    nodenetscope.activate();
    if (data && !jQuery.isEmptyObject(data)){
        currentSimulationStep = data.step || 0;
        $('#nodenet_step').val(currentSimulationStep);
        currentWorldadapter = data.worldadapter;
        nodenetRunning = data.is_active;

        if('max_coords' in data){
            max_coordinates = data['max_coords'];
        }
        if(!('selectionBox' in nodeLayer)){
            nodeLayer.addChild(selectionBox);
        }
        var uid;
        for(uid in nodes) {
            if(!(uid in data.nodes)){
                removeNode(nodes[uid]);
                if (uid in selection) delete selection[uid];
            }
        }
        for(uid in data.nodes){
            item = new Node(uid, data.nodes[uid]['position'][0], data.nodes[uid]['position'][1], data.nodes[uid].parent_nodespace, data.nodes[uid].name, data.nodes[uid].type, data.nodes[uid].sheaves, data.nodes[uid].state, data.nodes[uid].parameters, data.nodes[uid].gate_activations, data.nodes[uid].gate_parameters);
            if(uid in nodes){
                if(nodeRedrawNeeded(item)) {
                    nodes[uid].update(item);
                    redrawNode(nodes[uid], true);
                } else {
                    nodes[uid].update(item);
                }
            } else{
                addNode(item);
            }
        }
        for(uid in data.nodespaces){
            item = new Node(uid, data.nodespaces[uid]['position'][0], data.nodespaces[uid]['position'][1], data.nodespaces[uid].parent_nodespace, data.nodespaces[uid].name, "Nodespace", 0, data.nodespaces[uid].state);
            if(uid in nodes){
                redrawNode(item);
                nodes[uid].update(item);
            } else{
                addNode(item);
            }
        }
        var link, sourceId, targetId;
        var outsideLinks = [];

        for(var uid in links) {
            if(!(uid in data.links)) {
                removeLink(links[uid]);
            }
        }
        for(uid in data.links){
            sourceId = data.links[uid]['source_node_uid'];
            targetId = data.links[uid]['target_node_uid'];
            if (sourceId in nodes && targetId in nodes && nodes[sourceId].parent == nodes[targetId].parent){
                link = new Link(uid, sourceId, data.links[uid].source_gate_name, targetId, data.links[uid].target_slot_name, data.links[uid].weight, data.links[uid].certainty);
                if(uid in links){
                    redrawLink(link);
                } else {
                    addLink(link);
                }
            } else if(sourceId in nodes || targetId in nodes){
                link = new Link(uid, sourceId, data.links[uid].source_gate_name, targetId, data.links[uid].target_slot_name, data.links[uid].weight, data.links[uid].certainty);
                if(targetId in nodes && nodes[targetId].linksFromOutside.indexOf(link.uid) < 0)
                    nodes[targetId].linksFromOutside.push(link.uid);
                if(sourceId in nodes && nodes[sourceId].linksToOutside.indexOf(link.uid) < 0)
                    nodes[sourceId].linksToOutside.push(link.uid);
                outsideLinks.push(link);
            }
        }
        for(var index in outsideLinks){
            addLink(outsideLinks[index]);
        }

        if(data.monitors){
            monitors = data.monitors;
        }
        gatefunctions[currentNodeSpace] = {};
        updateMonitorList();
        updateMonitorGraphs();
    }
    updateViewSize();
}

function refreshNodespace(nodespace, coordinates, step, callback){
    method = "get_nodespace";
    nodespace = nodespace || currentNodeSpace;
    params = {
        nodenet_uid: currentNodenet,
        nodespace: nodespace,
        step: currentSimulationStep
    };
    if (coordinates){
        // params.step = -1;
    } else {
        coordinates = loaded_coordinates;
    }
    if(step){
        params.step = step;
    }
    params.x1 = parseInt(coordinates.x[0]);
    params.x2 = parseInt(coordinates.x[1]);
    params.y1 = parseInt(coordinates.y[0]);
    params.y2 = parseInt(coordinates.y[1]);
    api.call('get_nodespace', params , success=function(data){
        if(nodespace != currentNodeSpace){
            currentNodeSpace = nodespace;
            $("#nodespace_name").text(nodespaces[nodespace].name);
            nodeLayer.removeChildren();
            linkLayer.removeChildren();
        }
        loaded_coordinates = coordinates;
        if(jQuery.isEmptyObject(data)){
            if(nodenetRunning) setTimeout(refreshNodespace, 100);
            return null;
        }
        setNodespaceData(data);
        if(callback){
            callback(data);
        }
        if(nodenetRunning){
            refreshNodespace();
        }
    });
}


function refreshViewPortData(){
    var top = parseInt(canvas_container.scrollTop() / viewProperties.zoomFactor);
    var left = parseInt(canvas_container.scrollLeft() / viewProperties.zoomFactor);
    var width = parseInt(canvas_container.width() / viewProperties.zoomFactor);
    var height = parseInt(canvas_container.height() / viewProperties.zoomFactor);
    if(top + height > loaded_coordinates.y[1] ||
        left + width > loaded_coordinates.x[1] ||
        top < loaded_coordinates.y[0] ||
        left < loaded_coordinates.x[0]) {
        refreshNodespace(currentNodeSpace, {
            x:[Math.max(0, left - width), left + 2*width],
            y:[Math.max(0, top-height), top + 2*height]
        });
    }
}


function setNodeTypes(){
    var str = '';
    for (var key in nodetypes){
        str += '<tr><td>' + key + '</td></tr>';
    }
    $('#nodenet_nodetypes').html(str);
    $('.delete_nodetype').on('click', delete_nodetype);
}

// data structures ----------------------------------------------------------------------


// data structure for net entities
function Node(uid, x, y, nodeSpaceUid, name, type, sheaves, state, parameters, gate_activations, gate_parameters) {
	this.uid = uid;
	this.x = x;
	this.y = y;
	this.sheaves = sheaves || {"default": {"uid": "default", "name": "default", "activation": 0}};
    this.state = state;
	this.name = name;
	this.type = type;
	this.symbol = "?";
	this.slots = {};
    this.gates = {};
    this.linksFromOutside = [];
    this.linksToOutside = [];
    this.placeholder = {};
    this.parent = nodeSpaceUid; // parent nodespace, default is root
    this.fillColor = null;
    this.parameters = parameters || {};
    this.bounds = null; // current bounding box (after scaling)
    this.slotIndexes = [];
    this.gateIndexes = [];
    this.gate_parameters = gate_parameters || {};
    this.gate_activations = gate_activations || {};
	if(type == "Nodespace") {
        this.symbol = "NS";
    } else {
        this.symbol = nodetypes[type].symbol || type.substr(0,1);
        var i;
        for(i in nodetypes[type].slottypes){
            this.slots[nodetypes[type].slottypes[i]] = new Slot(nodetypes[type].slottypes[i]);
        }
        for(i in nodetypes[type].gatetypes){
            parameters = {};
            sheaves = this.gate_activations[nodetypes[type].gatetypes[i]];
            if(!sheaves) {
                sheaves = {"default":{"uid":"default", "name":"default", "activation": 0}};
            }
            if(nodetypes[type].gate_defaults){
                parameters = nodetypes[type].gate_defaults[i];
            } else {
                // mh. evil. where should this be defined?
                parameters = {
                    "minimum": -1,
                    "maximum": 1,
                    "certainty": 1,
                    "amplification": 1,
                    "threshold": 0,
                    "decay": 0
                };
            }
            for(var key in this.gate_parameters[nodetypes[type].gatetypes[i]]){
                parameters[key] = this.gate_parameters[nodetypes[type].gatetypes[i]][key];
            }
            this.gates[nodetypes[type].gatetypes[i]] = new Gate(nodetypes[type].gatetypes[i], i, sheaves, parameters);
        }
        this.slotIndexes = Object.keys(this.slots);
        this.gateIndexes = Object.keys(this.gates);
    }

    this.update = function(item){
        this.uid = item.uid;
        if(item.bounds) this.bounds = item.bounds;
        this.x = item.x;
        this.y = item.y;
        this.parent = item.parent;
        this.name = item.name;
        this.sheaves = item.sheaves;
        this.state = item.state;
        this.parameters = item.parameters;
        this.gate_parameters = item.gate_parameters;
        this.gate_activations = item.gate_activations;
        for(var i in nodetypes[type].gatetypes){
            this.gates[nodetypes[type].gatetypes[i]].sheaves = this.gate_activations[nodetypes[type].gatetypes[i]];
        }
    };

    this.gatechecksum = function(){
        var gatechecksum = "";
        for(var i in nodetypes[type].gatetypes){
<<<<<<< HEAD
            gatesum += this.gates[nodetypes[type].gatetypes[i]].sheaves[currentSheaf].activation;
=======
            gatechecksum += "-" + this.gates[nodetypes[type].gatetypes[i]].activation;
>>>>>>> 5cb7a19b
        }
        return gatechecksum;
    };
}

// target for links, part of a net entity
function Slot(name) {
	this.name = name;
	this.incoming = {};
	this.sheaves = {"default": {"uid": "default", "name": "default", "activation": 0}};
}

// source for links, part of a net entity
function Gate(name, index, sheaves, parameters) {
	this.name = name;
    this.index = index;
	this.outgoing = {};
	this.sheaves = sheaves;
    if(parameters){
        this.parameters = parameters;
    } else {
        this.parameters = {
            "minimum": -1,
            "maximum": 1,
            "certainty": 1,
            "amplification": 1,
            "threshold": 0,
            "decay": 0
        };
    }
}

// link, connects two nodes, from a gate to a slot
function Link(uid, sourceNodeUid, gateName, targetNodeUid, slotName, weight, certainty){
    this.uid = uid;
    this.sourceNodeUid = sourceNodeUid;
    this.gateName = gateName;
    this.targetNodeUid = targetNodeUid;
    this.slotName = slotName;
    this.weight = weight;
    this.certainty = certainty;

    this.strokeColor = null;
    this.strokeWidth = null;
}

// data manipulation ----------------------------------------------------------------

// add or update link
function addLink(link) {
    // add link to source node and target node
    var sourceNode = nodes[link.sourceNodeUid] || {};
    var targetNode = nodes[link.targetNodeUid] || {};
    if (sourceNode.uid || targetNode.uid) {
        var gate,slot;
        if(sourceNode.uid && nodes[link.sourceNodeUid].gates[link.gateName]){
            nodes[link.sourceNodeUid].gates[link.gateName].outgoing[link.uid]=link;
            gate = true;
        }
        if(targetNode.uid && nodes[link.targetNodeUid].slots[link.slotName]){
            nodes[link.targetNodeUid].slots[link.slotName].incoming[link.uid]=link;
            slot = true;
        }
        if(!gate || !slot){
            console.error('Incompatible slots and gates');
            return;
        }
        // check if link is visible
        if (!(isOutsideNodespace(nodes[link.sourceNodeUid]) &&
            isOutsideNodespace(nodes[link.targetNodeUid]))) {
            renderLink(link);
        }
        links[link.uid] = link;
    } else {
        console.error("Error: Attempting to create link without establishing nodes first");
    }
}

function redrawLink(link, forceRedraw){
    var oldLink = links[link.uid];
    if (forceRedraw || !oldLink || !(link.uid in linkLayer.children) || (oldLink.weight != link.weight ||
        oldLink.certainty != link.certainty ||
        nodes[oldLink.sourceNodeUid].gates[oldLink.gateName].sheaves[currentSheaf].activation !=
            nodes[link.sourceNodeUid].gates[link.gateName].sheaves[currentSheaf].activation)) {
        if(link.uid in linkLayer.children){
            linkLayer.children[link.uid].remove();
        }
        renderLink(link);
    }
}

// delete a link from the array, and from the screen
function removeLink(link) {
    sourceNode = nodes[link.sourceNodeUid];
    targetNode = nodes[link.targetNodeUid];
    if(sourceNode.parent != targetNode.parent){
        sourceNode.linksToOutside.splice(sourceNode.linksToOutside.indexOf(link.uid), 1);
        targetNode.linksFromOutside.splice(targetNode.linksFromOutside.indexOf(link.uid), 1);
        redrawNodePlaceholder(sourceNode, 'out');
        redrawNodePlaceholder(targetNode, 'in');
    }
    delete links[link.uid];
    if (link.uid in linkLayer.children) linkLayer.children[link.uid].remove();
    delete sourceNode.gates[link.gateName].outgoing[link.uid];
    delete targetNode.slots[link.slotName].incoming[link.uid];
}

// add or update node, should usually be called from the JSON parser
function addNode(node) {
    // check if node already exists
    if (! (node.uid in nodes)) {
        if (node.parent == currentNodeSpace){
            renderNode(node);
        }
        nodes[node.uid] = node;
    } else {
        var oldNode = nodes[node.uid];

        // if node only updates position or activation, we may save some time
        // import all properties individually; check if we really need to redraw
    }
    view.viewSize.x = Math.max (view.viewSize.x, (node.x + viewProperties.frameWidth));
    view.viewSize.y = Math.max (view.viewSize.y, (node.y + viewProperties.frameWidth));
    return node;
}

// remove the node from hash, get rid of orphan links, and delete it from the screen
function removeNode(node) {
    var linkUid;
    for (var gateName in node.gates) {
        for (linkUid in node.gates[gateName].outgoing) {
            removeLink(links[linkUid]);
        }
    }
    for (var slotName in node.slots) {
        for (linkUid in node.slots[slotName].incoming) {
            removeLink(links[linkUid]);
        }
    }
    if (node.uid in nodeLayer.children) {
        nodeLayer.children[node.uid].remove();
    }
    delete nodes[node.uid];
}

// rendering ------------------------------------------------------------------------

// adapt the size of the current view to the contained nodes and the canvas size
function updateViewSize() {
    var maxX = 0;
    var maxY = 0;
    var frameWidth = viewProperties.frameWidth*viewProperties.zoomFactor;
    var el = canvas_container;
    if(max_coordinates.x){
        prerenderLayer.removeChildren();
        maxX = (max_coordinates.x + 50) * viewProperties.zoomFactor;
        maxY = (max_coordinates.y + 200) * viewProperties.zoomFactor;
    } else {
        prerenderLayer.removeChildren();
        for (var nodeUid in nodeLayer.children) {
            if (nodeUid in nodes) {
                var node = nodes[nodeUid];
                // make sure no node gets lost to the top or left
                if (node.x < frameWidth || node.y < frameWidth) {
                    node.x = Math.max(node.x, viewProperties.frameWidth);
                    node.y = Math.max(node.y, viewProperties.frameWidth);
                    redrawNode(node);
                }
                maxX = Math.max(maxX, node.x);
                maxY = Math.max(maxY, node.y);
            }
        }
    }
    var newSize = new Size(
        Math.min(viewProperties.xMax, Math.max((maxX+viewProperties.frameWidth),
        el.width())),
        Math.min(viewProperties.yMax, Math.max(el.height(), maxY)));
    if(newSize.height && newSize.width){
        view.viewSize = newSize;
    }
    view.draw(true);
    for(var uid in nodes){
        redrawNode(nodes[uid]);
    }
}

// complete redraw of the current node space
function redrawNodeNet() {
    nodeLayer.removeChildren();
    nodeLayer.addChild(selectionBox);
    linkLayer.removeChildren();
    var i;
    for (i in nodes) {
        if (!isOutsideNodespace(nodes[i])) renderNode(nodes[i]);
    }
    for (i in links) {
        var sourceNode = nodes[links[i].sourceNodeUid];
        var targetNode = nodes[links[i].targetNodeUid];
        // check if the link is visible
        if (!(isOutsideNodespace(sourceNode) && isOutsideNodespace(targetNode))) {
            renderLink(links[i]);
        }
    }
    updateViewSize();
}

// like activation change, only put the node elsewhere and redraw the links
function redrawNode(node, forceRedraw) {
    if(nodeRedrawNeeded(node) || forceRedraw){
        if(node.uid in nodeLayer.children){
            nodeLayer.children[node.uid].remove();
        }
        if(node.parent == currentNodeSpace){
            renderNode(node);
            redrawNodeLinks(node);
        }
    } else {
        if(node.parent != currentNodeSpace){
            nodeLayer.children[node.uid].remove();
        }
    }
}

function nodeRedrawNeeded(node){
    if(node.uid in nodeLayer.children){
        if(node.x == nodes[node.uid].x &&
            node.y == nodes[node.uid].y &&
<<<<<<< HEAD
            node.sheaves[currentSheaf].activation == nodes[node.uid].sheaves[currentSheaf].activation &&
            node.gatesum() == nodes[node.uid].gatesum() &&
            Object.keys(node.sheaves).length == Object.keys(nodes[node.uid].sheaves).length &&
=======
            node.activation == nodes[node.uid].activation &&
            node.gatechecksum() == nodes[node.uid].gatechecksum() &&
>>>>>>> 5cb7a19b
            viewProperties.zoomFactor == nodes[node.uid].zoomFactor){
            return false;
        }
    }
    return true;
}

// redraw only the links that are connected to the given node
function redrawNodeLinks(node) {
    var linkUid;
    for (var gateName in node.gates) {
        for (linkUid in node.gates[gateName].outgoing) {
            if(linkUid in linkLayer.children) {
                linkLayer.children[linkUid].remove();
            }
            renderLink(links[linkUid]);
        }
    }
    for (var slotName in node.slots) {
        for (linkUid in node.slots[slotName].incoming) {
            if(linkUid in linkLayer.children) {
                linkLayer.children[linkUid].remove();
            }
            renderLink(links[linkUid]);
        }
    }
}

sourceBounds = {};
// determine the point where link leaves the node
function calculateLinkStart(sourceNode, targetNode, gateName) {
    var startPointIsPreliminary = false;
    // Depending on whether the node is drawn in compact or full shape, links may originate at odd positions.
    // This depends on the node type and the link type.
    // If a link does not have a preferred direction on a compact node, it will point directly from the source
    // node to the target node. However, this requires to know both points, so there must be a preliminary step.
    if(!isOutsideNodespace(sourceNode)){
        sourceBounds = sourceNode.bounds;
    } else {
        if(targetNode && targetNode.linksFromOutside.length > viewProperties.groupOutsideLinksThreshold){
            redrawNodePlaceholder(targetNode, 'in');
            sourceBounds = targetNode.placeholder['in'].bounds;
        }
    }
    var sourcePoints, startPoint, startAngle;
    if (!isOutsideNodespace(sourceNode) && isCompact(sourceNode)) {
        if (sourceNode.type=="Sensor" || sourceNode.type == "Actor") {
            if (sourceNode.type == "Sensor")
                startPoint = new Point(sourceBounds.x+sourceBounds.width*0.5,
                    sourceBounds.y);
            else
                startPoint = new Point(sourceBounds.x+sourceBounds.width*0.4,
                    sourceBounds.y);
            startAngle = 270;
        } else {
            switch (gateName){
                case "por":
                    startPoint = new Point(sourceBounds.x + sourceBounds.width,
                        sourceBounds.y + sourceBounds.height*0.4);
                    startAngle = 0;
                    break;
                case "ret":
                    startPoint = new Point(sourceBounds.x,
                        sourceBounds.y + sourceBounds.height*0.6);
                    startAngle = 180;
                    break;
                case "sub":
                    startPoint = new Point(sourceBounds.x + sourceBounds.width*0.6,
                        sourceBounds.y+ sourceBounds.height);
                    startAngle = 90;
                    break;
                case "sur":
                    startPoint = new Point(sourceBounds.x + sourceBounds.width*0.4,
                        sourceBounds.y);
                    startAngle = 270;
                    break;
                default:
                    startPoint = new Point(sourceBounds.x + sourceBounds.width*0.5,
                        sourceBounds.y + sourceBounds.height*0.5);
                    startPointIsPreliminary = true;
            }
        }
    } else {
        if(isOutsideNodespace(sourceNode)){
            startPoint = new Point(sourceBounds.x + viewProperties.outsideDummySize,
                sourceBounds.y+viewProperties.outsideDummySize/2);
        } else {
            var index = sourceNode.gateIndexes.indexOf(gateName);
            startPoint = new Point(sourceBounds.x+sourceBounds.width,
                sourceBounds.y+viewProperties.lineHeight*(index+2.5)*viewProperties.zoomFactor);
        }
        startAngle = 0;
    }
    return {
        "point": startPoint,
        "angle": startAngle,
        "isPreliminary": startPointIsPreliminary
    };
}

// determine the point where a link enters the node
function calculateLinkEnd(sourceNode, targetNode, slotName, linkType) {
    var endPointIsPreliminary = false;
    var endPoint, endAngle;
    var targetBounds;
    if(!isOutsideNodespace(targetNode)){
        targetBounds = targetNode.bounds;
    } else {
        if(sourceNode && sourceNode.linksToOutside.length > viewProperties.groupOutsideLinksThreshold){
            redrawNodePlaceholder(sourceNode, 'out');
            targetBounds = sourceNode.placeholder['out'].bounds;
        }
    }
    if (!isOutsideNodespace(targetNode) && isCompact(targetNode)) {
        if (targetNode.type=="Sensor" || targetNode.type == "Actor") {
            endPoint = new Point(targetBounds.x + targetBounds.width*0.6, targetBounds.y);
            endAngle = 270;
        } else {
            switch (linkType){
                case "por":
                    endPoint = new Point(targetBounds.x,
                        targetBounds.y + targetBounds.height*0.4);
                    endAngle = 180;
                    break;
                case "ret":
                    endPoint = new Point(targetBounds.x + targetBounds.width,
                        targetBounds.y + targetBounds.height*0.6);
                    endAngle = 0;
                    break;
                case "sub":
                    endPoint = new Point(targetBounds.x + targetBounds.width*0.6,
                        targetBounds.y);
                    endAngle = 270;
                    break;
                case "sur":
                    endPoint = new Point(targetBounds.x + targetBounds.width*0.4,
                        targetBounds.y + targetBounds.height);
                    endAngle = 90;
                    break;
                default:
                    endPoint = new Point(targetBounds.x + targetBounds.width*0.5,
                        targetBounds.y + targetBounds.height*0.5);
                    endPointIsPreliminary = true;
                    break;
            }
        }
    } else {
        if(isOutsideNodespace(targetNode)){
            endPoint = new Point(targetBounds.x,
                targetBounds.y+viewProperties.outsideDummySize/2);
        } else {
            var index = targetNode.slotIndexes.indexOf(slotName);
            endPoint = new Point(targetBounds.x,
                targetBounds.y+viewProperties.lineHeight*(index+2.5)*viewProperties.zoomFactor);
        }
        endAngle = 180;
    }
    return {
        "point": endPoint,
        "angle": endAngle,
        "isPreliminary": endPointIsPreliminary
    };
}

function redrawNodePlaceholder(node, direction){
    if(node.placeholder[direction]){
        node.placeholder[direction].remove();
    }
    if(node.parent == currentNodeSpace && (direction == 'in' && node.linksFromOutside.length > 0) || (direction == 'out' && node.linksToOutside.length > 0)){
        node.placeholder[direction] = createPlaceholder(node, direction, calculatePlaceHolderPosition(node, direction, 0));
        linkLayer.addChild(node.placeholder[direction]);
    }
}

function calculatePlaceHolderPosition(node, direction, index){
    var point;
    if(direction == 'in'){
        point = new Point(node.bounds.x - viewProperties.outsideDummyDistance * viewProperties.zoomFactor,
            node.bounds.y + ((index*2 + 1) * viewProperties.outsideDummySize * viewProperties.zoomFactor));
    } else if(direction == 'out') {
        point = new Point(node.bounds.x + node.bounds.width + viewProperties.outsideDummyDistance * viewProperties.zoomFactor,
            node.bounds.y + ((index*2 + 1) * viewProperties.outsideDummySize * viewProperties.zoomFactor));
    } else {
        console.warn('unknown direction for placeholder: '+direction);
    }
    return point;
}

function createPlaceholder(node, direction, point){
    var count;
    if(direction == 'in'){
        count = node.linksFromOutside.length;
    } else if(direction == 'out') {
        count = node.linksToOutside.length;
    } else {
        console.warn('unknown direction for placeholder: '+direction);
    }
    var shape = new Path.Circle(point, viewProperties.outsideDummySize/2 * viewProperties.zoomFactor);
    shape.fillColor = viewProperties.outsideDummyColor;
    if(count > viewProperties.groupOutsideLinksThreshold){
        point.y += 3;
        var labelText = new PointText(new Point(point));
        labelText.content = count;
        labelText.characterStyle = {
            fontSize: viewProperties.fontSize * viewProperties.zoomFactor,
            fillColor: viewProperties.nodeFontColor
        };
        labelText.paragraphStyle.justification = 'center';
        shape = new Group([shape, labelText]);
    }
    return shape;
}

// draw link
function renderLink(link) {
    var sourceNode = nodes[link.sourceNodeUid];
    var targetNode = nodes[link.targetNodeUid];
    var gate;
    if(sourceNode){
        gate = sourceNode.gates[link.gateName];
    } else {
        gate = {
            activation: link.weight,
            name: link.gateName
        };
    }

    var linkStart = calculateLinkStart(sourceNode, targetNode, link.gateName);
    var linkEnd = calculateLinkEnd(sourceNode, targetNode, link.slotName, link.gateName);

    var correctionVector;
    if (linkStart.isPreliminary) { // start from boundary of a compact node
        correctionVector = new Point(sourceBounds.width/2, 0);
        linkStart.angle = (linkEnd.point - linkStart.point).angle;
        linkStart.point += correctionVector.rotate(linkStart.angle-10);
    }
    if (linkEnd.isPreliminary) { // end at boundary of a compact node
        correctionVector = new Point(sourceBounds.width/2, 0);
        linkEnd.angle = (linkStart.point-linkEnd.point).angle;
        linkEnd.point += correctionVector.rotate(linkEnd.angle+10);
    }

    link.strokeWidth = Math.max(0.1, Math.min(1.0, Math.abs(link.weight)))*viewProperties.zoomFactor;
    link.strokeColor = activationColor(gate.sheaves[currentSheaf].activation * link.weight, viewProperties.linkColor);

    var startDirection = new Point(viewProperties.linkTension*viewProperties.zoomFactor,0).rotate(linkStart.angle);
    var endDirection = new Point(viewProperties.linkTension*viewProperties.zoomFactor,0).rotate(linkEnd.angle);

    var arrowPath = createArrow(linkEnd.point, endDirection.angle, link.strokeColor);
    var linkPath = createLink(linkStart.point, linkStart.angle, startDirection, linkEnd.point, linkEnd.angle, endDirection, link.strokeColor, link.strokeWidth, gate.name);

    var linkItem = new Group([linkPath, arrowPath]);
    linkItem.name = "link";
    var linkContainer = new Group(linkItem);
    linkContainer.name = link.uid;

    linkLayer.addChild(linkContainer);
}

// draw the line part of the link
function createLink(startPoint, startAngle, startDirection, endPoint, endAngle, endDirection, linkColor, linkWidth, linkType) {
    var arrowEntry = new Point(viewProperties.arrowLength*viewProperties.zoomFactor,0).rotate(endAngle)+endPoint;
    var nodeExit = new Point(viewProperties.arrowLength*viewProperties.zoomFactor,0).rotate(startAngle)+startPoint;

    var linkPath = new Path([[startPoint],[nodeExit,new Point(0,0),startDirection],[arrowEntry,endDirection]]);
    linkPath.strokeColor = linkColor;
    linkPath.strokeWidth = viewProperties.zoomFactor * linkWidth;
    linkPath.name = "line";

    if (linkType=="cat" || linkType == "exp") linkPath.dashArray = [4*viewProperties.zoomFactor,
        3*viewProperties.zoomFactor];
    return linkPath;
}

// draw the arrow head of the link
function createArrow(endPoint, endAngle, arrowColor) {
    var arrowPath = new Path(endPoint);
    arrowPath.lineBy(new Point(viewProperties.arrowLength, viewProperties.arrowWidth/2));
    arrowPath.lineBy(new Point(0, -viewProperties.arrowWidth));
    arrowPath.closePath();
    arrowPath.scale(viewProperties.zoomFactor, endPoint);
    arrowPath.rotate(endAngle, endPoint);
    arrowPath.fillColor = arrowColor;
    arrowPath.name = "arrow";
    return arrowPath;
}

// draw link during creation
function renderLinkDuringCreation(endPoint) {
    var sourceNode = linkCreationStart.sourceNode;
    var gateIndex = linkCreationStart.gateIndex;

    var linkStart = calculateLinkStart(sourceNode, null, sourceNode.gateIndexes[gateIndex]);

    var correctionVector;
    if (linkStart.isPreliminary) { // start from boundary of a compact node
        correctionVector = new Point(sourceBounds.width/2, 0);
        linkStart.angle = (endPoint - linkStart.point).angle;
        linkStart.point += correctionVector.rotate(linkStart.angle-10);
    }

    var startDirection = new Point(viewProperties.linkTension*viewProperties.zoomFactor,0).rotate(linkStart.angle);
    var endDirection = new Point(-viewProperties.linkTension*viewProperties.zoomFactor,0);

    var arrowPath = createArrow(endPoint, 180, viewProperties.selectionColor);
    var linkPath = createLink(linkStart.point, linkStart.angle, startDirection, endPoint, 180, endDirection,
        viewProperties.selectionColor, 2*viewProperties.zoomFactor);

    var tempLink = new Group([linkPath, arrowPath]);
    tempLink.name = "tempLink";

    if ("tempLink" in nodeLayer.children) nodeLayer.children["tempLink"].remove();
    nodeLayer.addChild(tempLink);
}

// draw net entity
function renderNode(node) {
    if (isCompact(node)) renderCompactNode(node);
    else renderFullNode(node);
    setActivation(node);
    node.zoomFactor = viewProperties.zoomFactor;
}

// draw net entity with slots and gates
function renderFullNode(node) {
    node.bounds = calculateNodeBounds(node);
    var skeleton = createFullNodeSkeleton(node);
    var activations = createFullNodeActivations(node);
    var titleBar = createFullNodeLabel(node);
    var sheavesAnnotation = createSheavesAnnotation(node);
    var nodeItem = new Group([activations, skeleton, titleBar, sheavesAnnotation]);
    nodeItem.name = node.uid;
    nodeLayer.addChild(nodeItem);
}

// render compact version of a net entity
function renderCompactNode(node) {
    node.bounds = calculateNodeBounds(node);
    var skeleton = createCompactNodeSkeleton(node);
    var activations = createCompactNodeActivations(node);
    var label = createCompactNodeLabel(node);
    var nodeItem = new Group([activations, skeleton]);
    if (label) nodeItem.addChild(label);
    nodeItem.name = node.uid;
    nodeLayer.addChild(nodeItem);
}

// calculate the dimensions of a node in the current rendering
function calculateNodeBounds(node) {
    var width, height;
    if (!isCompact(node)) {
        width = viewProperties.nodeWidth * viewProperties.zoomFactor;
        height = viewProperties.lineHeight*(Math.max(node.slotIndexes.length, node.gateIndexes.length)+2)*viewProperties.zoomFactor;
        if (node.type == "Nodespace") height = Math.max(height, viewProperties.lineHeight*4*viewProperties.zoomFactor);
    } else {
        width = height = viewProperties.compactNodeWidth * viewProperties.zoomFactor;
    }
    return new Rectangle(node.x*viewProperties.zoomFactor - width/2,
        node.y*viewProperties.zoomFactor - height/2, // center node on origin
        width, height);
}

// determine shape of a full node
function createFullNodeShape(node) {
    if (node.type == "Nodespace") return new Path.Rectangle(node.bounds);
    else return new Path.RoundRectangle(node.bounds, viewProperties.cornerWidth*viewProperties.zoomFactor);
}

// determine shape of a compact node
function createCompactNodeShape(node) {
    var bounds = node.bounds;
    var shape;
    switch (node.type) {
        case "Nodespace":
            shape = new Path.Rectangle(bounds);
            break;
        case "Sensor":
            shape = new Path();
            shape.add(bounds.bottomLeft);
            shape.cubicCurveTo(new Point(bounds.x, bounds.y-bounds.height * 0.3),
                new Point(bounds.right, bounds.y-bounds.height * 0.3), bounds.bottomRight);
            shape.closePath();
            break;
        case "Actor":
            shape = new Path([bounds.bottomRight,
                new Point(bounds.x+bounds.width * 0.65, bounds.y),
                new Point(bounds.x+bounds.width * 0.35, bounds.y),
                new Point(bounds.x+bounds.width * 0.35, bounds.y),
                bounds.bottomLeft
            ]);
            shape.closePath();
            break;
        case "Concept": // draw circle
        case "Register":
            shape = new Path.Circle(new Point(bounds.x + bounds.width/2, bounds.y+bounds.height/2), bounds.width/2);
            break;
        default:
            if (nodetypes[node.type] && nodetypes[node.type].shape){
                shape = nodetypes[node.type].shape;
            }
            if(['Circle', 'Rectangle', 'RoundedRectangle'].indexOf(shape) < 0){
                shape = 'RoundedReactangle';
            }
            shape = new Path[shape](bounds, viewProperties.cornerWidth*viewProperties.zoomFactor);
    }
    return shape;
}

// draw title bar label of a full node
function createFullNodeLabel(node) {
    var bounds = node.bounds;
    var label = new Group();
    label.name = "titleBarLabel";
    // clipping rectangle, so text does not flow out of the node
    var clipper = new Path.Rectangle (bounds.x+viewProperties.padding*viewProperties.zoomFactor,
        bounds.y,
        bounds.width-2*viewProperties.padding*viewProperties.zoomFactor,
        viewProperties.lineHeight*viewProperties.zoomFactor);
    clipper.clipMask = true;
    label.addChild(clipper);
    var titleText = new PointText(new Point(bounds.x+viewProperties.padding*viewProperties.zoomFactor,
        bounds.y+viewProperties.lineHeight*0.8*viewProperties.zoomFactor));
    titleText.characterStyle = {
        fillColor: viewProperties.nodeFontColor,
        fontSize: viewProperties.fontSize*viewProperties.zoomFactor
    };
    titleText.content = (node.name ? node.name : node.uid);
    titleText.name = "text";
    label.addChild(titleText);
    return label;
}

// draw the sheaves annotation of a full node -- this is rather hacky, we will want to find
// a better way of visualizing sheaves, including sheaf states
function createSheavesAnnotation(node) {
    var bounds = node.bounds;
    var label = new Group();
    label.name = "sheavesLabel";
    var titleText = new PointText(new Point(bounds.x+ 80*viewProperties.zoomFactor +viewProperties.padding*viewProperties.zoomFactor,
        bounds.y+viewProperties.lineHeight*0.8*viewProperties.zoomFactor));
    titleText.characterStyle = {
        fillColor: viewProperties.nodeFontColor,
        fontSize: viewProperties.fontSize*viewProperties.zoomFactor
    };
    var sheavesText = "";
    for(uid in node.sheaves) {
        name = node.sheaves[uid].name;
        if(name != "default") {
            sheavesText += name + "\n";
        }
    }
    titleText.content = sheavesText;
    titleText.name = "text";
    label.addChild(titleText);
    return label;
}

// draw a line below the title bar
function createNodeTitleBarDelimiter (node) {
    var bounds = node.bounds;
    var upper = new Path.Rectangle(bounds.x+viewProperties.shadowDisplacement.x*viewProperties.zoomFactor,
        bounds.y + (viewProperties.lineHeight - viewProperties.strokeWidth)*viewProperties.zoomFactor,
        bounds.width - viewProperties.shadowDisplacement.x*viewProperties.zoomFactor,
        viewProperties.innerShadowDisplacement.y*viewProperties.zoomFactor);
    upper.fillColor = viewProperties.shadowColor;
    upper.fillColor.alpha = 0.3;
    var lower = upper.clone();
    lower.position += new Point(0, viewProperties.innerShadowDisplacement.y*viewProperties.zoomFactor);
    lower.fillColor = viewProperties.highlightColor;
    lower.fillColor.alpha = 0.3;
    titleBarDelimiter = new Group([upper, lower]);
    titleBarDelimiter.name = "titleBarDelimiter";
    return titleBarDelimiter;
}

// turn shape into shadowed outline
function createBorder(shape, displacement) {

    var highlight = shape.clone(false);
    highlight.fillColor = viewProperties.highlightColor;
    var highlightSubtract = highlight.clone(false);
    highlightSubtract.position += displacement;
    var highlightClipper = highlight.clone(false);
    highlightClipper.position -= new Point(0.5, 0.5);
    highlightClipper.clipMask = true;
    var upper = new Group([highlightClipper, highlight, highlightSubtract]);
    upper.opacity = 0.5;

    var shadowSubtract = shape;
    shadowSubtract.fillColor = viewProperties.shadowColor;
    var shadow = shadowSubtract.clone(false);
    shadow.position += displacement;
    var shadowClipper = shadow.clone(false);
    shadowClipper.position += new Point(0.5, 0.5);
    shadowClipper.clipMask = true;
    var lower = new Group([shadowClipper,shadow, shadowSubtract]);
    lower.opacity = 0.5;

    var border = new Group([lower, upper]);
    border.setName("border");
    return border;
}

// full node body text
function createFullNodeBodyLabel(node) {
    var bounds = node.bounds;
    var label = new Group();
    label.name = "bodyLabel";
    // clipping rectangle, so text does not flow out of the node
    var clipper = new Path.Rectangle (bounds.x+viewProperties.padding*viewProperties.zoomFactor, bounds.y,
        bounds.width-2*viewProperties.padding*viewProperties.zoomFactor, bounds.height);
    clipper.clipMask = true;
    label.addChild(clipper);
    var typeText = new PointText(new Point(bounds.x+bounds.width/2,
        bounds.y+viewProperties.lineHeight*1.8*viewProperties.zoomFactor));
    typeText.characterStyle = {
        fillColor: viewProperties.nodeFontColor,
        fontSize: viewProperties.fontSize*viewProperties.zoomFactor
    };
    typeText.paragraphStyle.justification = 'center';
    typeText.content = node.type;
    label.addChild(typeText);
    return label;
}

// render the static part of a node
function createFullNodeSkeleton(node) {
    var skeleton;
    if (!(node.type in prerenderLayer.children)) {
        var shape = createFullNodeShape(node);
        var border = createBorder(shape, viewProperties.shadowDisplacement*viewProperties.zoomFactor);
        var typeLabel = createFullNodeBodyLabel(node);
        var titleBarDelimiter = createNodeTitleBarDelimiter(node);
        skeleton = new Group([border, titleBarDelimiter, typeLabel]);
        if (node.slots) {
            for (i = 0; i< node.slotIndexes.length; i++)
                skeleton.addChild(createPillsWithLabels(getSlotBounds(node, i), node.slotIndexes[i]));
        }
        if (node.gates) {
            for (i = 0; i< node.gateIndexes.length; i++)
                skeleton.addChild(createPillsWithLabels(getGateBounds(node, i), node.gateIndexes[i]));
        }
        if (viewProperties.rasterize) skeleton = skeleton.rasterize();
        skeleton.name = node.type;
        prerenderLayer.addChild(skeleton);
    }
    skeleton = prerenderLayer.children[node.type].clone(false);
    skeleton.position = node.bounds.center;
    return skeleton;
}

// render the activation part of a node
function createFullNodeActivations(node) {
    var name = "fullNodeActivation "+node.type;
    var activation;
    if (!(name in prerenderLayer.children)) {
        var body = createFullNodeShape(node);
        body.name = "body";
        body.fillColor = viewProperties.nodeColor;
        activation = new Group([body]);
        activation.name = "activation";
        var bounds, i;
        if (node.slotIndexes.length) {
            var slots = new Group();
            slots.name = "slots";
            for (i = 0; i< node.slotIndexes.length; i++) {
                bounds = getSlotBounds(node, i);
                slots.addChild(new Path.RoundRectangle(bounds, bounds.height/2));
            }
            activation.addChild(slots);
        }
        if (node.gateIndexes.length) {
            var gates = new Group();
            gates.name = "gates";
            for (i = 0; i< node.gateIndexes.length; i++) {
                bounds = getGateBounds(node, i);
                gates.addChild(new Path.RoundRectangle(bounds, bounds.height/2));
            }
            activation.addChild(gates);
        }
        var container = new Group([activation]);
        container.name = name;
        prerenderLayer.addChild(container);
    }
    activation = prerenderLayer.children[name].firstChild.clone(false);
    activation.position = node.bounds.center;
    return activation;
}

// render the static part of a compact node
function createCompactNodeSkeleton(node) {
    var shape = createCompactNodeShape(node);
    var border = createBorder(shape, viewProperties.shadowDisplacement*viewProperties.zoomFactor);
    var typeLabel = createCompactNodeBodyLabel(node);
    var skeleton = new Group([border, typeLabel]);
    return skeleton;
}

// render the symbol within the compact node body
function createCompactNodeBodyLabel(node) {
    var bounds = node.bounds;
    var symbolText = new PointText(new Point(bounds.x+bounds.width/2,
        bounds.y+bounds.height/2+viewProperties.symbolSize/2*viewProperties.zoomFactor));
    symbolText.fillColor = viewProperties.nodeForegroundColor;
    symbolText.content = node.symbol;
    symbolText.fontSize = viewProperties.symbolSize*viewProperties.zoomFactor;
    symbolText.paragraphStyle.justification = 'center';
    return symbolText;
}

// render the activation part of a compact node
function createCompactNodeActivations(node) {
    var body = createCompactNodeShape(node);
    body.fillColor = viewProperties.nodeColor;
    body.name = "body";
    var activation = new Group([body]);
    activation.name = "activation";
    return activation;
}

// create the border of slots and gates, and add the respective label
function createPillsWithLabels(bounds, labeltext) {
    var border;
    if (!("pillshape" in prerenderLayer.children)) {
        var shape = Path.RoundRectangle(bounds, bounds.height/2);
        border = createBorder(shape, viewProperties.innerShadowDisplacement);
        if (viewProperties.rasterize) border = border.rasterize();
        border.name = "pillshape";
        prerenderLayer.addChild(border);
    }
    border = prerenderLayer.children["pillshape"].clone(false);
    border.position = bounds.center;
    var label = new Group();
    // clipping rectangle, so text does not flow out of the node
    var clipper = new Path.Rectangle(bounds);
    clipper.clipMask = true;
    label.addChild(clipper);
    var text = new PointText(bounds.center+new Point(0, viewProperties.lineHeight *0.1));
    text.characterStyle = {
        fillColor: viewProperties.nodeFontColor,
        fontSize: viewProperties.fontSize*viewProperties.zoomFactor
    };
    text.paragraphStyle.justification = 'center';
    text.content = labeltext;
    label.addChild(text);
    return new Group([border, label]);
}

// draw the label of a compact node
function createCompactNodeLabel(node) {
    if (node.name.length) { // only display a label for named nodes
        var labelText = new PointText(new Point(node.bounds.x + node.bounds.width/2,
            node.bounds.bottom+viewProperties.lineHeight));
        labelText.content = node.name ? node.name : node.uid;
        labelText.characterStyle = {
            fontSize: viewProperties.fontSize,
            fillColor: viewProperties.nodeForegroundColor
        };
        labelText.paragraphStyle.justification = 'center';
        labelText.name = "labelText";
        return labelText;
    }
    return null;
}

// update activation in node background, slots and gates
function setActivation(node) {
    if (node.uid in nodeLayer.children) {
        var nodeItem = nodeLayer.children[node.uid];
        node.fillColor = nodeItem.children["activation"].children["body"].fillColor =
            activationColor(node.sheaves[currentSheaf].activation, viewProperties.nodeColor);
        if (!isCompact(node) && (node.slotIndexes.length || node.gateIndexes.length)) {
            var i=0;
            var type;
            for (type in node.slots) {
                nodeItem.children["activation"].children["slots"].children[i++].fillColor =
                    activationColor(node.slots[type].sheaves[currentSheaf].activation,
                    viewProperties.nodeColor);
            }
            i=0;
            for (type in node.gates) {
                nodeItem.children["activation"].children["gates"].children[i++].fillColor =
                    activationColor(node.gates[type].sheaves[currentSheaf].activation,
                    viewProperties.nodeColor);
            }
        }
    } else console.log ("node "+node.uid+" not found in current view");
}

// mark node as selected, and add it to the selected nodes
function selectNode(nodeUid) {
    selection[nodeUid] = nodes[nodeUid];
    var outline = nodeLayer.children[nodeUid].children["activation"].children["body"];
    outline.strokeColor = viewProperties.selectionColor;
    outline.strokeWidth = viewProperties.outlineWidthSelected*viewProperties.zoomFactor;
}

// remove selection marking of node, and remove if from the set of selected nodes
function deselectNode(nodeUid) {
    if (nodeUid in selection) {
        delete selection[nodeUid];
        if(nodeUid in nodeLayer.children){
            var outline = nodeLayer.children[nodeUid].children["activation"].children["body"];
            outline.strokeColor = viewProperties.outlineColor;
            outline.strokeWidth = viewProperties.outlineWidth;
        }
    }
}

// mark node as selected, and add it to the selected nodes
function selectLink(linkUid) {
    selection[linkUid] = links[linkUid];
    var linkShape = linkLayer.children[linkUid].children["link"];
    oldHoverColor = viewProperties.selectionColor;
    linkShape.children["line"].strokeColor = viewProperties.selectionColor;
    linkShape.children["line"].strokeWidth = viewProperties.outlineWidthSelected*viewProperties.zoomFactor;
    linkShape.children["arrow"].fillColor = viewProperties.selectionColor;
    linkShape.children["arrow"].strokeWidth = viewProperties.outlineWidthSelected*viewProperties.zoomFactor;
    linkShape.children["arrow"].strokeColor = viewProperties.selectionColor;
}

// remove selection marking of node, and remove if from the set of selected nodes
function deselectLink(linkUid) {
    if (linkUid in selection) {
        delete selection[linkUid];
        var linkShape = linkLayer.children[linkUid].children["link"];
        linkShape.children["line"].strokeColor = links[linkUid].strokeColor;
        linkShape.children["line"].strokeWidth = links[linkUid].strokeWidth*viewProperties.zoomFactor;
        linkShape.children["arrow"].fillColor = links[linkUid].strokeColor;
        linkShape.children["arrow"].strokeWidth = 0;
        linkShape.children["arrow"].strokeColor = null;
    }
}

// mark gate as selected
function selectGate(node, gate){
    var shape = nodeLayer.children[node.uid].children["activation"].children["gates"].children[gate.index];
    selection['gate'] = shape;
    shape.strokeColor = viewProperties.selectionColor;
    shape.strokeWidth = viewProperties.outlineWidthSelected*viewProperties.zoomFactor;
}

function deselectGate(){
    if('gate' in selection){
        var shape = selection['gate'];
        shape.strokeColor = null;
        shape.strokeWidth = 0;
        delete selection['gate'];
    }
}

// deselect all nodes and links
function deselectAll() {
    for (var uid in selection){
        if (uid in nodes) deselectNode(uid);
        if (uid in links) deselectLink(uid);
        if (uid == 'gate') deselectGate();
    }
}

// should we draw this node in compact style or full?
function isCompact(node) {
    if (viewProperties.zoomFactor < viewProperties.forceCompactBelowZoomFactor) return true;
    if (node.type == "Native" || node.type=="Nodespace") return viewProperties.compactModules;
    else return viewProperties.compactNodes;
}

function isOutsideNodespace(node) {
    return !(node && node.uid && node.uid in nodes && node.parent == currentNodeSpace);
}

// calculate the bounding rectangle of the slot with the given index
function getSlotBounds(node, index) {
    return new Rectangle(node.bounds.x + 2,
        node.bounds.y+(2+index)*viewProperties.lineHeight*viewProperties.zoomFactor,
        viewProperties.slotWidth*viewProperties.zoomFactor,
        viewProperties.lineHeight*viewProperties.zoomFactor*0.9
    );
}

// calculate the bounding rectangle of the gate with the given index
function getGateBounds(node, index) {
    return new Rectangle(node.bounds.right-
        (viewProperties.slotWidth+2)*viewProperties.zoomFactor,
        node.bounds.y+(2+index)*viewProperties.lineHeight*viewProperties.zoomFactor,
        viewProperties.slotWidth*viewProperties.zoomFactor,
        viewProperties.lineHeight*viewProperties.zoomFactor*0.9
    );
}

// helper function to interpolate between colors
function activationColor(activation, baseColor) {
	activation = Math.max(Math.min(activation, 1.0), -1.0);
	if (activation == 0) return baseColor;
	if (activation == 1) return viewProperties.activeColor;
	if (activation == -1) return viewProperties.inhibitedColor;

	var a = Math.abs(activation);
	var r = 1.0-a;
    var c;
	if (activation > 0) {
        c = viewProperties.activeColor;
	} else {
        c = viewProperties.inhibitedColor;
	}
	return new HSLColor(c.hue,
                        baseColor.saturation * r + c.saturation * a,
                        baseColor.lightness * r + c.lightness * a);
}

function getMonitor(node, target, type){
    for(var key in monitors){
        if(monitors[key]['node_uid'] == node.uid &&
            monitors[key]['target'] == target &&
            monitors[key]['type'] == type)
            return key;
    }
    return false;
}

// mouse and keyboard interaction -----------------------------------

var hitOptions = {
    segments: false,
    stroke: true,
    fill: true,
    tolerance: 3
};

var path, hoverPath;
var movePath = false;
var clickPoint = null;

var clickOriginUid = null;
var clickType = null;
var clickIndex = -1;

var selectionStart = null;
var dragMultiples = false;

function onMouseDown(event) {
    path = hoverPath = null;
    var p = event.point;
    dragMultiples = Object.keys(selection).length > 1;
    var clickedSelected = false;
    // first, check for nodes
    // we iterate over all bounding boxes, but should improve speed by maintaining an index
    function deselectOtherNodes(nodeUid){
        for(var key in selection){
            if(key != node.uid && selection[key].constructor == Node){
                deselectNode(key);
            }
        }
    }
    for (var nodeUid in nodeLayer.children) {
        if (nodeUid in nodes) {
            var node = nodes[nodeUid];
            var bounds = node.bounds;
            if (bounds.contains(p)) {
                path = nodeLayer.children[nodeUid];
                clickOriginUid = nodeUid;
                nodeLayer.addChild(path); // bring to front
                clickedSelected = nodeUid in selection;
                if ( !clickedSelected && !event.modifiers.shift &&
                     !event.modifiers.control && !event.modifiers.command && event.event.button != 2) {
                         deselectAll();
                }
                if (event.modifiers.command && nodeUid in selection){
                    deselectNode(nodeUid); // toggle
                }
                else if (!linkCreationStart) {
                    selectNode(nodeUid);
                    if(nodes[nodeUid].type == "Native"){
                        showNativeModuleForm(nodeUid);
                    } else {
                        showNodeForm(nodeUid);
                    }
                }
                // check for slots and gates
                var i;
                if ((i = testSlots(node, p)) >-1) {
                    clickType = "slot";
                    clickIndex = i;
                    if (event.modifiers.control || event.event.button == 2){
                        var monitor = getMonitor(node, node.slotIndexes[clickIndex], 'slot');
                        $('#slot_menu [data-add-monitor]').toggle(monitor == false);
                        $('#slot_menu [data-remove-monitor]').toggle(monitor != false);
                        openContextMenu("#slot_menu", event.event);
                    }
                    else if (linkCreationStart){
                        finalizeLinkHandler(nodeUid, clickIndex); // was slotIndex TODO: clickIndex?? linkcreationstart.gateIndex???
                    }
                    return;
                } else if ((i = testGates(node, p)) > -1) {
                    clickType = "gate";
                    clickIndex = i;
                    var gate = node.gates[node.gateIndexes[i]];
                    deselectGate();
                    selectGate(node, gate);
                    showGateForm(node, gate);
                    if (event.modifiers.control || event.event.button == 2) {
                        deselectOtherNodes(node.uid);
                        var monitor = getMonitor(node, node.gateIndexes[clickIndex], 'gate');
                        $('#gate_menu [data-add-monitor]').toggle(monitor == false);
                        $('#gate_menu [data-remove-monitor]').toggle(monitor != false);
                        openContextMenu("#gate_menu", event.event);
                    }
                    return;
                }
                clickType = "node";
                if (event.modifiers.control || event.event.button == 2) {
                    deselectOtherNodes(nodeUid);
                    openNodeContextMenu("#node_menu", event.event, nodeUid);
                    return;
                }
                else if (linkCreationStart) {
                    finalizeLinkHandler(nodeUid);
                }
                else {
                    movePath = true;
                    clickPoint = p;
                    return;
                }
            }
        }
    }

    if (linkCreationStart) {
        // todo: open dialog to link into different nodespaces
        cancelLinkCreationHandler();
        return;
    }

    var hitResult = linkLayer.hitTest(p, hitOptions);

    if (!hitResult) {
        movePath = false;
        deselectAll();
        clickOriginUid = null;
        clickType = null;
        clickIndex = -1;
        selectionStart = p;
        selectionRectangle.x = p.x;
        selectionRectangle.y = p.y;
        if (event.modifiers.control || event.event.button == 2) openContextMenu("#create_node_menu", event.event);
        showDefaultForm();
    }
    else {
        path = hitResult.item;
        if (hitResult.type == 'stroke' || hitResult.type =="fill") {
            while(path!=project && path.name!="link" && path.parent) path = path.parent;

            if (path.name == "link") {
                path = path.parent;
                if (!event.modifiers.shift && !event.modifiers.command) deselectAll();
                if (event.modifiers.command && path.name in selection) deselectLink(path.name); // toggle
                else selectLink(path.name);
                clickType = "link";
                clickOriginUid = path.name;
                if (event.modifiers.control || event.event.button == 2) openContextMenu("#link_menu", event.event);
                showLinkForm(path.name);
            }
        }
    }
}

var hover = null;
var hoverArrow = null;
var oldHoverColor = null;

function onMouseMove(event) {
    var p = event.point;
    if (linkCreationStart) renderLinkDuringCreation(p);
    // hovering
    if (hover) { // unhover
        if (hover.name == "line") {
            hover.strokeColor = oldHoverColor;
            hoverArrow.fillColor = oldHoverColor;
            oldHoverColor = null;
        } else hover.fillColor = oldHoverColor;
        hover = null;
    }
    // first, check for nodes
    // we iterate over all bounding boxes, but should improve speed by maintaining an index
    for (var nodeUid in nodeLayer.children) {
        if (nodeUid in nodes) {
            var node = nodes[nodeUid];
            var bounds = node.bounds;
            if (bounds.contains(p)) {
                hover = nodeLayer.children[nodeUid].children["activation"].children["body"];
                // check for slots and gates
                if ((i = testSlots(node, p)) >-1) {
                    hover = nodeLayer.children[nodeUid].children["activation"].children["slots"].children[i];
                } else if ((i = testGates(node, p)) > -1) {
                    hover = nodeLayer.children[nodeUid].children["activation"].children["gates"].children[i];
                }
                oldHoverColor = hover.fillColor;
                hover.fillColor = viewProperties.hoverColor;
                return;
            }
        }
    }
    if (!hover) {
        // check for links
        var hitResult = linkLayer.hitTest(event.point, hitOptions);
        if (hitResult && hitResult.item && hitResult.item.name == "line") {
            hover = hitResult.item;
            oldHoverColor = hover.strokeColor;
            hover.strokeColor = viewProperties.hoverColor;
            hoverArrow = hover.parent.children["arrow"];
            hoverArrow.fillColor = viewProperties.hoverColor;
        }
    }
}

function onDoubleClick(event) {
    // node space
    var p = view.viewToProject(DomEvent.getOffset(event, view._canvas));
    for (var nodeUid in nodeLayer.children) {
        if (nodeUid in nodes) {
            var node = nodes[nodeUid];
            if ((node.type == "Nodespace") && node.bounds.contains(p)) {
                handleEnterNodespace(node.uid);
                return;
            }
        }
    }
}

// check of the point is within a boundaries of a slot within the given node
// return -1 if not, and the index of the slot otherwise
function testSlots(node, p) {
    if ((!isCompact(node)) && node.slots) {
        // x coordinate within range
        if (p.x < node.bounds.x + viewProperties.slotWidth*viewProperties.zoomFactor) {
            for (var slotIndex = 0; slotIndex < node.slotIndexes.length; slotIndex++) {
                if (getSlotBounds(node, slotIndex).contains(p)) return slotIndex;
            }
        }
    }
    return -1;
}

// check of the point is within a boundaries of a gate within the given node
// return -1 if not, and the index of the slot otherwise
function testGates(node, p) {
    if (!isCompact(node) && node.gates) {
        // x coordinate within range
        if (p.x > node.bounds.x+node.bounds.width+
            (viewProperties.lineHeight/2-viewProperties.slotWidth)*viewProperties.zoomFactor) {
            for (var gateIndex = 0; gateIndex < node.gateIndexes.length; gateIndex++) {
                if (getGateBounds(node, gateIndex).contains(p)) return gateIndex;
            }
        }
    }
    return -1;
}

function onMouseDrag(event) {
    // move current node
    if(selectionStart){
        updateSelection(event);
    }
    function moveNode(uid){
        nodeLayer.children[uid].position += event.delta;
        nodeLayer.children[uid].nodeMoved = true;
        var node = nodes[uid];
        node.x += event.delta.x/viewProperties.zoomFactor;
        node.y += event.delta.y/viewProperties.zoomFactor;
        node.bounds = calculateNodeBounds(node);
        redrawNodeLinks(node);
    }
    if (movePath) {
        if(dragMultiples){
            for(var uid in selection){
                if(uid in nodes){
                    moveNode(uid);
                }
            }
        } else {
            moveNode(path.name);
        }
    }
}

function onMouseUp(event) {
    if (movePath && path) {
        if(path.nodeMoved && nodes[path.name]){
            // update position on server
            path.nodeMoved = false;
            if(dragMultiples){
                for(var uid in selection){
                    if(uid in nodes){
                        moveNode(uid, nodes[uid].x, nodes[uid].y);
                    }
                }
            } else {
                moveNode(path.name, nodes[path.name].x, nodes[path.name].y);
            }
            movePath = false;
            updateViewSize();
        } else if(!event.modifiers.shift && !event.modifiers.control && !event.modifiers.command && event.event.button != 2){
            deselectAll();
            selectNode(path.name);
        }
    }
    if(selectionStart){
        selectionStart = null;
        selectionRectangle.x = selectionRectangle.y = 1;
        selectionRectangle.width = selectionRectangle.height = 1;
        selectionBox.setBounds(selectionRectangle);
    }

}

function onKeyDown(event) {
    // support zooming via view.zoom using characters + and -
    if (event.character == "+" && event.event.target.tagName == "BODY") {
        zoomIn(event);
    }
    else if (event.character == "-" && event.event.target.tagName == "BODY") {
        zoomOut(event);
    }
    // delete nodes and links
    else if (event.key == "backspace" || event.key == "delete") {
        if (event.event.target.tagName == "BODY") {
            event.preventDefault(); // browser-back
            deleteNodeHandler();
            deleteLinkHandler();
        }
    }
    else if (event.key == "escape") {
        if (linkCreationStart) cancelLinkCreationHandler();
    }
}

function zoomIn(event){
    event.preventDefault();
    viewProperties.zoomFactor += 0.1;
    redrawNodeNet(currentNodeSpace);
}

function zoomOut(event){
    event.preventDefault();
    if (viewProperties.zoomFactor > 0.2) viewProperties.zoomFactor -= 0.1;
    redrawNodeNet(currentNodeSpace);
}

function onResize(event) {
    refreshViewPortData();
    updateViewSize();
}

function updateSelection(event){
    var pos = event.point;
    if(Math.abs(pos.x - selectionStart.x) > 5 && Math.abs(pos.y - selectionStart.y) > 5){
        selectionRectangle.x = Math.min(pos.x, selectionStart.x);
        selectionRectangle.y = Math.min(pos.y, selectionStart.y);
        selectionRectangle.width = Math.abs(event.point.x - selectionStart.x);
        selectionRectangle.height = Math.abs(event.point.y - selectionStart.y);
        selectionBox.setBounds(selectionRectangle);
        var scaledRectangle = new Rectangle(selectionRectangle.x/viewProperties.zoomFactor,selectionRectangle.y/viewProperties.zoomFactor, selectionRectangle.width/viewProperties.zoomFactor, selectionRectangle.height / viewProperties.zoomFactor);
        for(var uid in nodes){
            if(uid in nodeLayer.children){
                if(scaledRectangle.contains(nodes[uid])){
                    selectNode(uid);
                } else {
                    deselectNode(uid);
                }
            }
        }
    }
}

// menus -----------------------------------------------------------------------------


function initializeMenus() {
    $(".nodenet_menu").on('click', handleContextMenu);
    $("#rename_node_modal .btn-primary").on('click', handleEditNode);
    $('#rename_node_modal form').on('submit', handleEditNode);
    $("#select_datasource_modal .btn-primary").on('click', handleSelectDatasourceModal);
    $('#select_datasource_modal form').on('submit', handleSelectDatasourceModal);
    $("#select_datatarget_modal .btn-primary").on('click', handleSelectDatatargetModal);
    $('#select_datatarget_modal form').on('submit', handleSelectDatatargetModal);
    $('#edit_native_modal .btn-primary').on('click', createNativeModuleHandler);
    $("#edit_link_modal .btn-primary").on('click', handleEditLink);
    $("#edit_link_modal form").on('submit', handleEditLink);
    $("#nodenet").on('dblclick', onDoubleClick);
    $("#nodespace_up").on('click', handleNodespaceUp);
}

function initializeControls(){
    $('#nodenet_start').on('click', startNodenetrunner);
    $('#nodenet_stop').on('click', stopNodenetrunner);
    $('#nodenet_reset').on('click', resetNodenet);
    $('#nodenet_step_forward').on('click', stepNodenet);
    $('#zoomOut').on('click', zoomOut);
    $('#zoomIn').on('click', zoomIn);
    $('#nodespace_control').on('click', ['data-nodespace'] ,function(event){
        event.preventDefault();
        var nodespace = $(event.target).attr('data-nodespace');
        if(nodespace != currentNodeSpace){
            refreshNodespace(nodespace, {
                x: [0, canvas_container.width() * 2],
                y: [0, canvas_container.height() * 2]
            }, -1);
        }
    });
}

function initializeDialogs(){
    var source_gate = $("#link_source_gate");
    var target_nodespace = $("#link_target_nodespace");
    var target_node = $("#link_target_node");
    var target_slot = $('#link_target_slot');
    target_nodespace.on('change', function(event){
        var ns = nodespaces[target_nodespace.val()];
        if(ns){
            var html = '';
            for(var nid in ns.nodes){
                html += '<option value="'+nid+'">'+ns.nodes[nid].name + '('+ns.nodes[nid].type+')</option>';
            }
            target_node.html(html);
            target_node.trigger('change');
        }
    });
    target_node.on('change', function(event){
        var node = nodespaces[target_nodespace.val()].nodes[target_node.val()];
        if(node){
            var html = '';
            for(var i in node.slots){
                html += '<option value="'+node.slots[i]+'">'+node.slots[i]+'</option>';
            }
            target_slot.html(html);
        }
    });
    $('#create_link_modal .btn-primary').on('click', function(event){
        event.preventDefault();
        createLinkFromDialog(path.name, source_gate.val(), target_node.val(), target_slot.val());
        $("#create_link_modal").modal("hide");
    });
}

function stepNodenet(event){
    event.preventDefault();
    if(nodenetRunning){
        stopNodenetrunner(event);
    }
    if(currentNodenet){
        api.call("step_nodenet",
            {nodenet_uid: currentNodenet, nodespace:currentNodeSpace},
            success=function(data){
                refreshNodespace();
                dialogs.notification("Nodenet stepped", "success");
            });
    } else {
        dialogs.notification('No nodenet selected', 'error');
    }
}

function startNodenetrunner(event){
    event.preventDefault();
    nodenetRunning = true;
    if(currentNodenet){
        api.call('start_nodenetrunner', {nodenet_uid: currentNodenet}, function(){
            refreshNodespace();
        });
    } else {
        dialogs.notification('No nodenet selected', 'error');
    }
}
function stopNodenetrunner(event){
    event.preventDefault();
    api.call('stop_nodenetrunner', {nodenet_uid: currentNodenet}, function(){ nodenetRunning = false; });
}

function resetNodenet(event){
    event.preventDefault();
    nodenetRunning = false;
    if(currentNodenet){
        api.call(
            'revert_nodenet',
            {nodenet_uid: currentNodenet},
            function(){
                setCurrentNodenet(currentNodenet);
            }
        );
    } else {
        dialogs.notification('No nodenet selected', 'error');
    }
}

var clickPosition = null;

function openContextMenu(menu_id, event) {
    event.cancelBubble = true;
    if(!currentNodenet){
        return;
    }
    clickPosition = new Point(event.offsetX, event.offsetY);
    $(menu_id).css({
        position: "absolute",
        zIndex: 500,
        marginLeft: -5, marginTop: -5,
        top: event.pageY, left: event.pageX });
    if(menu_id == '#create_node_menu'){
        var list = $('[data-nodetype-entries]');
        html = '';
        for(var key in nodetypes){
            if(!(key in native_modules))
                html += '<li><a data-create-node="' + key + '">Create ' + key +'</a></li>';
        }
        if(Object.keys(native_modules).length){
            if(Object.keys(native_modules).length > 6 ){
                html += '<li class="divider"></li><li><a  data-create-node="Native">Create Native Module</a></i></li>';
            } else {
                html += '<li class="divider"></li><li><a>Create Native Module<i class="icon-chevron-right"></i></a>';
                html += '<ul class="sub-menu dropdown-menu">';
                for(key in native_modules){
                    html += '<li><a data-create-node="' + key + '">Create '+ key +' Node</a></li>';
                }
                html += '</ul></li>';
            }
        }
        html += '<li class="divider"></li><li><a data-auto-align="true">Autoalign Nodes</a></li>';
        list.html(html);
    }
    $(menu_id+" .dropdown-toggle").dropdown("toggle");
}

// build the node menu
function openNodeContextMenu(menu_id, event, nodeUid) {
    var menu = $(menu_id+" .dropdown-menu");
    menu.off('click', 'li');
    menu.empty();
    var node = nodes[nodeUid];
    menu.append('<li><a href="#" data-link-type="">Create link</a></li>');
    menu.append('<li class="divider"></li>');
    if (node.gateIndexes.length) {
        for (var gateName in node.gates) {
            if(gateName in inverse_link_map){
                var compound = gateName+'/'+inverse_link_map[gateName];
                menu.append('<li><a data-link-type="'+compound+'">Draw '+compound+' link</a></li>');
            } else if(inverse_link_targets.indexOf(gateName) == -1){
                menu.append('<li><a href="#" data-link-type="'+gateName+'">Draw '+gateName+' link</a></li>');
            }
        }
        menu.append('<li class="divider"></li>');
    }
    if(node.type == "Sensor"){
        menu.append('<li><a href="#">Select datasource</li>');
    }
    if(node.type == "Actor"){
        menu.append('<li><a href="#">Select datatarget</li>');
    }
    menu.append('<li><a href="#">Rename node</a></li>');
    menu.append('<li><a href="#">Delete node</a></li>');
    menu.on('click', 'li', handleContextMenu);
    openContextMenu(menu_id, event);
}

// universal handler for all context menu events. You can get the origin path from the variable clickTarget.
function handleContextMenu(event) {
    event.preventDefault();
    var menuText = event.target.text;
    $el = $(event.target);
    switch (clickType) {
        case null: // create nodes
            var type = $el.attr("data-create-node");
            var autoalign = $el.attr("data-auto-align");
            if(!type && !autoalign){
                return false;
            }
            var callback = function(data){
                dialogs.notification('Node created', 'success');
            };
            switch (type) {
                case "Sensor":
                    callback = function(data){
                        clickOriginUid = data.uid;
                        dialogs.notification('Please Select a datasource for this sensor');
                        var source_select = $('#select_datasource_modal select');
                        source_select.html('');
                        $("#select_datasource_modal").modal("show");
                        var sources = worldadapters[currentWorldadapter].datasources;
                        for(var i in sources){
                            source_select.append($('<option>', {value:sources[i]}).text(sources[i]));
                        }
                        source_select.val(nodes[clickOriginUid].parameters['datasource']).select().focus();
                    };
                    break;
                case "Actor":
                    callback = function(data){
                        clickOriginUid = data.uid;
                        dialogs.notification('Please Select a datatarget for this actor');
                        var target_select = $('#select_datatarget_modal select');
                        target_select.html('');
                        $("#select_datatarget_modal").modal("show");
                        var targets = worldadapters[currentWorldadapter].datatargets;
                        for(var i in targets){
                            target_select.append($('<option>', {value:targets[i]}).text(targets[i]));
                        }
                        target_select.val(nodes[clickOriginUid].parameters['datatarget']).select().focus();
                    };
                    break;
            }
            if(autoalign){
                autoalignmentHandler(currentNodeSpace);
            } else if(type) {
                if (type == "Native"){
                    createNativeModuleHandler();
                }
                else {
                    createNodeHandler(clickPosition.x/viewProperties.zoomFactor,
                        clickPosition.y/viewProperties.zoomFactor,
                        currentNodeSpace, "", type, null, callback);
                }
            } else{
                return false;
            }
            break;
        case "node":
            switch (menuText) {
                case "Rename node":
                    var nodeUid = clickOriginUid;
                    if (nodeUid in nodes) {
                        var input = $('#rename_node_input');
                        $("#rename_node_modal").modal("show");
                        input.val(nodes[nodeUid].name).select().focus();
                    }
                    break;
                case "Delete node":
                    deleteNodeHandler(clickOriginUid);
                    break;
                case "Select datasource":
                    var source_select = $('#select_datasource_modal select');
                    source_select.html('');
                    $("#select_datasource_modal").modal("show");
                    var sources = worldadapters[currentWorldadapter].datasources;
                    for(var i in sources){
                        source_select.append($('<option>', {value:sources[i]}).text(sources[i]));
                    }
                    source_select.val(nodes[clickOriginUid].parameters['datasource']).select().focus();
                    break;
                case "Select datatarget":
                    var target_select = $('#select_datatarget_modal select');
                    $("#select_datatarget_modal").modal("show");
                    target_select.html('');
                    var datatargets = worldadapters[currentWorldadapter].datatargets;
                    for(var j in datatargets){
                        target_select.append($('<option>', {value:datatargets[j]}).text(datatargets[j]));
                    }
                    target_select.val(nodes[clickOriginUid].parameters['datatarget']).select().focus();
                    break;
                default:
                    // link creation
                    var linktype = $(event.target).attr('data-link-type');
                    if (linktype) {
                        var forwardlinktype = linktype;
                        if(forwardlinktype.indexOf('/')){
                            forwardlinktype = forwardlinktype.split('/')[0];
                        }
                        clickIndex = nodes[clickOriginUid].gateIndexes.indexOf(forwardlinktype);
                        createLinkHandler(clickOriginUid, clickIndex, linktype);
                    } else {
                        $("#link_target_node").html('');
                        $('#link_target_slot').html('');
                        var html = '';
                        for(var key in nodespaces){
                            html += '<option value="'+key+'">'+nodespaces[key].name+'</option>';
                        }
                        $('#link_target_nodespace').html(html);
                        html = '';
                        for(var g in nodes[path.name].gates){
                            html += '<option value="'+g+'">'+g+'</option>';
                        }
                        $("#link_source_gate").html(html);
                        $('#link_target_nodespace').trigger('change');
                        $("#create_link_modal").modal("show");
                    }
            }
            break;
        case "slot":
            switch (menuText) {
                case "Add monitor to slot":
                    addSlotMonitor(nodes[clickOriginUid], clickIndex);
                    break;
                case "Remove monitor from slot":
                    removeMonitor(nodes[clickOriginUid], nodes[clickOriginUid].slotIndexes[clickIndex], 'slot');
                    break;
            }
            break;
        case "gate":
            switch (menuText) {
                case "Create link":
                    createLinkHandler(clickOriginUid, clickIndex);
                    break;
                case "Add monitor to gate":
                    addGateMonitor(nodes[clickOriginUid], clickIndex);
                    break;
                case "Remove monitor from gate":
                    removeMonitor(nodes[clickOriginUid], nodes[clickOriginUid].gateIndexes[clickIndex], 'gate');
                    break;
            }
            break;
        case "link":
            switch (menuText) {
                case "Delete link":
                    deleteLinkHandler(clickOriginUid);
                    break;
                case "Edit link":
                    var linkUid = clickOriginUid;
                    if (linkUid in links) {
                        $("#link_weight_input").val(links[linkUid].weight);
                        $("#link_certainty_input").val(links[linkUid].certainty);
                        $("#link_weight_input").focus();
                    }
                    break;
            }
    }
    view.draw();
}

// rearrange nodes in the current nodespace
function autoalignmentHandler(currentNodespace) {
    api.call("align_nodes", {
            nodenet_uid: currentNodenet,
            nodespace: currentNodespace
        },
        function(data){
            setCurrentNodenet(currentNodenet, currentNodespace);
        });
}

// let user create a new node
function createNodeHandler(x, y, currentNodespace, name, type, parameters, callback) {
    var uid = makeUuid();
    params = {};
    if (!parameters) parameters = {};
    if (nodetypes[type]){
        for (var i in nodetypes[type].parameters){
            params[nodetypes[type].parameters[i]] = parameters[nodetypes[type].parameters[i]] || "";
        }
    }
    addNode(new Node(uid, x, y, currentNodeSpace, name, type, null, null, params));
    view.draw();
    selectNode(uid);
    api.call("add_node", {
        nodenet_uid: currentNodenet,
        type: type,
        pos: [x,y],
        nodespace: currentNodespace,
        uid: uid,
        name: name,
        parameters: params },
        success=function(data){
            if(callback) callback(data);
            showNodeForm(uid);
            getNodespaceList();
        });
    return uid;
}


function createNativeModuleHandler(event){

    var modal = $("#edit_native_modal");
    if(event){
        createNodeHandler(clickPosition.x/viewProperties.zoomFactor,
                        clickPosition.y/viewProperties.zoomFactor,
                        currentNodeSpace,
                        $('#native_module_name').val(),
                        $('#native_module_type').val(),
                        {}, null);
        modal.modal("hide");
    } else {
        var html = '';
        for(var key in native_modules){
            html += '<option>'+ key +'</option>';
        }
        $('[data-native-module-type]', modal).html(html);
        $('#native_module_name').val('');
        modal.modal("show");
    }
}


// let user delete the current node, or all selected nodes
function deleteNodeHandler(nodeUid) {
    function deleteNodeOnServer(node_uid){
        api.call("delete_node",
            {nodenet_uid:currentNodenet, node_uid: node_uid},
            success=function(data){
                dialogs.notification('node deleted', 'success');
                getNodespaceList();
            }
        );
    }
    var deletedNodes = [];
    if (nodeUid in nodes) {
        deletedNodes.push(nodeUid);
        removeNode(nodes[nodeUid]);
        if (nodeUid in selection) delete selection[nodeUid];
    }
    for (var selected in selection) {
        if(selection[selected].constructor == Node){
            deletedNodes.push(selected);
            removeNode(nodes[selected]);
            delete selection[selected];
        }
    }
    for(var i in deletedNodes){
        deleteNodeOnServer(deletedNodes[i]);
    }
    showDefaultForm();
}

// let user delete the current link, or all selected links
function deleteLinkHandler(linkUid) {
    function removeLinkOnServer(linkUid){
        api.call("delete_link",
            {nodenet_uid:currentNodenet, link_uid:linkUid},
            success= function(data){
                dialogs.notification('Link removed', 'success');
            }
        );
    }
    if (linkUid in links) {
        removeLink(links[linkUid]);
        if (linkUid in selection) delete selection[linkUid];
        removeLinkOnServer(linkUid);
    }
    for (var selected in selection) {
        if(selection[selected].constructor == Link){
            removeLink(links[selected]);
            delete selection[selected];
            removeLinkOnServer(selected);
        }
    }
    showDefaultForm();
}

function handleEditLink(event){
    event.preventDefault();
    var form = event.target.form;
    var linkUid = clickOriginUid;
    var weight = parseFloat($('input[name="link_weight"]', form).val());
    var certainty = parseFloat($('input[name="link_certainty"]', form).val());
    links[linkUid].weight = weight;
    links[linkUid].certainty = certainty;
    redrawLink(links[linkUid], true);
    view.draw();
    api.call("set_link_weight", {
        nodenet_uid:currentNodenet,
        link_uid: linkUid,
        weight: weight,
        certainty: certainty
    });
}

linkCreationStart = null;

// start the creation of a new link
function createLinkHandler(nodeUid, gateIndex, creationType) {
    if ((nodeUid in nodes) && (nodes[nodeUid].gateIndexes.length > gateIndex)){
        gateIndex = Math.max(gateIndex,0); // if no gate give, assume gen gate
        switch (creationType) {
            case "por/ret":
                gateIndex = 1;
                break;
            case "sub/sur":
                gateIndex = 3;
                break;
            case "cat/exp":
                gateIndex = 5;
                break;
            case "gen":
                gateIndex = 0;
                break;
        }
        linkCreationStart = {
            sourceNode: nodes[nodeUid],
            gateIndex: gateIndex, // if no gate give, assume gen gate
            creationType: creationType
        };
    }
}

function createLinkFromDialog(sourceUid, sourceGate, targetUid, targetSlot){
    if ((sourceUid in nodes)) {

        var uuid = makeUuid();
        if(!(targetUid in nodes)){
            nodes[sourceUid].linksToOutside.push(uuid);
        } else if(nodes[targetUid].parent != currentNodeSpace){
            nodes[sourceUid].linksToOutside.push(uuid);
            nodes[targetUid].linksFromOutside.push(uuid);
        }
        addLink(new Link(uuid, sourceUid, sourceGate, targetUid, targetSlot, 1, 1));
        // TODO: also write backwards link??
        api.call("add_link", {
            nodenet_uid: currentNodenet,
            source_node_uid: sourceUid,
            gate_type: sourceGate,
            target_node_uid: targetUid,
            slot_type: targetSlot,
            weight: 1,
            uid: uuid
        });
    }
}


// establish the created link
function finalizeLinkHandler(nodeUid, slotIndex) {
    var sourceUid = linkCreationStart.sourceNode.uid;
    var targetUid = nodeUid;
    var gateIndex = linkCreationStart.gateIndex;

    if (!slotIndex || slotIndex < 0) slotIndex = 0;

    if ((targetUid in nodes) &&
        nodes[targetUid].slots && (nodes[targetUid].slotIndexes.length > slotIndex)) {

        var targetGates = nodes[targetUid].gates ? nodes[targetUid].gateIndexes.length : 0;
        var targetSlots = nodes[targetUid].slots ? nodes[targetUid].slotIndexes.length : 0;
        var sourceSlots = nodes[sourceUid].slots ? nodes[sourceUid].slotIndexes.length : 0;

        var newlinks = [];

        switch (linkCreationStart.creationType) {
            case "por/ret":
                // the por link
                if (targetSlots > 2) {
                    newlinks.push(new Link(makeUuid(), sourceUid, "por", targetUid, "por", 1, 1));
                } else {
                    newlinks.push(new Link(makeUuid(), sourceUid, "por", targetUid, "gen", 1, 1));
                }
                // the ret link
                if (targetGates > 2) {
                    if(sourceSlots > 2) {
                        newlinks.push(new Link(makeUuid(), targetUid, "ret", sourceUid, "ret", 1, 1));
                    } else {
                        newlinks.push(new Link(makeUuid(), targetUid, "ret", sourceUid, "gen", 1, 1));
                    }
                }
                break;
            case "sub/sur":
                // the sub link
                if (targetSlots > 4) {
                    newlinks.push(new Link(makeUuid(), sourceUid, "sub", targetUid, "sub", 1, 1));
                } else {
                    newlinks.push(new Link(makeUuid(), sourceUid, "sub", targetUid, "gen", 1, 1));
                }
                // the sur link
                if (targetGates > 4) {
                    if(sourceSlots > 4) {
                        newlinks.push(new Link(makeUuid(), targetUid, "sur", sourceUid, "sur", 1, 1));
                    } else {
                        newlinks.push(new Link(makeUuid(), targetUid, "sur", sourceUid, "gen", 1, 1));
                    }
                }
                break;
            case "cat/exp":
                // the cat link
                if (targetSlots > 6) {
                    newlinks.push(new Link(makeUuid(), sourceUid, "cat", targetUid, "cat", 1, 1));
                } else {
                    newlinks.push(new Link(makeUuid(), sourceUid, "cat", targetUid, "gen", 1, 1));
                }
                // the exp link
                if (targetGates > 6) {
                    if(sourceSlots > 6) {
                        newlinks.push(new Link(makeUuid(), targetUid, "cat", sourceUid, "cat", 1, 1));
                    } else {
                        newlinks.push(new Link(makeUuid(), targetUid, "exp", sourceUid, "gen", 1, 1));
                    }
                }
                break;
            default:
                newlinks.push(new Link(makeUuid(), sourceUid, nodes[sourceUid].gateIndexes[gateIndex], targetUid, nodes[targetUid].slotIndexes[slotIndex], 1, 1));
        }

        for (i=0;i<newlinks.length;i++) {

            var link = newlinks[i];

            addLink(link);
            if(nodes[link.sourceNodeUid].parent != currentNodeSpace){
                nodes[link.targetNodeUid].linksFromOutside.push(link.uid);
                nodes[link.sourceNodeUid].linksToOutside.push(link.uid);
            }

            api.call("add_link", {
                nodenet_uid: currentNodenet,
                source_node_uid: link.sourceNodeUid,
                gate_type: link.gateName,
                target_node_uid: link.targetNodeUid,
                slot_type: link.slotName,
                weight: link.weight,
                uid: link.uid
            });
        }

        cancelLinkCreationHandler();
    }
}

// cancel link creation
function cancelLinkCreationHandler() {
    if ("tempLink" in nodeLayer.children) nodeLayer.children["tempLink"].remove();
    linkCreationStart = null;
}

function moveNode(nodeUid, x, y){
    api.call("set_node_position", {
        nodenet_uid: currentNodenet,
        node_uid: nodeUid,
        pos: [x,y]});
}

function handleEditNode(event){
    event.preventDefault();
    form = $(event.target);
    var nodeUid = $('#node_uid_input').val();
    if($(".modal")) $(".modal").modal("hide");
    var parameters = {};
    var fields = form.serializeArray();
    var name = null;
    var state = null;
    var activation = null;
    for (var i in fields){
        if(nodetypes[nodes[nodeUid].type] &&
            (nodetypes[nodes[nodeUid].type].parameters || []).indexOf(fields[i].name) > -1 &&
            nodes[nodeUid].parameters[fields[i].name] != fields[i].value){
                parameters[fields[i].name] = fields[i].value;
        }
        switch(fields[i].name){
            case "node_name":
                name = fields[i].value;
                break;
            case "node_state":
                state = fields[i].value;
                break;
            case "node_activation":
                activation = fields[i].value;
                break;
        }
    }
    if(name && nodes[nodeUid].name != name){
        renameNode(nodeUid, name);
    }
    if(!jQuery.isEmptyObject(parameters)){
        updateNodeParameters(nodeUid, parameters);
    }
    if(nodes[nodeUid].state != state){
        setNodeState(nodeUid, state);
    }
    if(nodes[nodeUid].sheaves[currentSheaf].activation != activation){
        setNodeActivation(nodeUid, activation);
    }
    redrawNode(nodes[nodeUid], true);
    view.draw(true);
}

function handleEditGate(event){
    event.preventDefault();
    var node, gate;
    if(clickType == 'gate'){
        node = nodes[clickOriginUid];
        gate = node.gates[node.gateIndexes[clickIndex]];
    }
    var data = $(event.target).serializeArray();
    var params = {};
    var gatefunction = null;
    for(var i in data){
        if(data[i].name == 'gatefunction'){
            gatefunction = data[i].value;
        } else {
            params[data[i].name] = parseFloat(data[i].value);
        }
    }
    if(gatefunction && (!(node.type in gatefunctions[currentNodeSpace]) || gatefunctions[currentNodeSpace][node.type][gate.name] != gatefunction)){
        if(!(node.type in gatefunctions[currentNodeSpace])){
            gatefunctions[currentNodeSpace][node.type] = {};
        }
        gatefunctions[currentNodeSpace][node.type][gate.name] = gatefunction;
        api.call('set_gate_function', {
            nodenet_uid: currentNodenet,
            nodespace: currentNodeSpace,
            node_type: node.type,
            gate_type: gate.name,
            gate_function: gatefunction
        }, api.defaultSuccessCallback, api.defaultErrorCallback, method="POST");
    }
    api.call('set_gate_parameters', {
        nodenet_uid: currentNodenet,
        node_uid: node.uid,
        gate_type: gate.name,
        parameters: params
    });
}

function setNodeActivation(nodeUid, activation){
    activation = activation || 0;
    nodes[nodeUid].sheaves[currentSheaf].activation = activation;
    //TODO not sure this is generic enough, should probably just take the 0th
    if(nodes[nodeUid].gates["gen"]) {
        nodes[nodeUid].gates["gen"].sheaves[currentSheaf].activation = activation;
    }
    api.call('set_node_activation', {
        'nodenet_uid': currentNodenet,
        'node_uid': nodeUid,
        'activation': activation
    });
}

function setNodeState(nodeUid, state){
    nodes[nodeUid].state = state;
    api.call('set_node_state', {
        'nodenet_uid': currentNodenet,
        'node_uid': nodeUid,
        'state': state
    });
}

function updateNodeParameters(nodeUid, parameters){
    for(var key in parameters){
        if(!key.length){
            delete parameters[key];
        }
    }
    nodes[nodeUid].parameters = parameters;
    api.call("set_node_parameters", {
        nodenet_uid: currentNodenet,
        node_uid: nodeUid,
        parameters: parameters
    });
}

// handler for renaming the node
function renameNode(nodeUid, name) {
    nodes[nodeUid].name = name;
    api.call("set_node_name", {
        nodenet_uid: currentNodenet,
        node_uid: nodeUid,
        name: name
    }, success=function(){
        getNodespaceList();
    });
}

function handleSelectDatasourceModal(event){
    var nodeUid = clickOriginUid;
    var value = $('#select_datasource_modal select').val();
    $("#select_datasource_modal").modal("hide");
    nodes[clickOriginUid].parameters['datasource'] = value;
    showNodeForm(nodeUid);
    api.call("bind_datasource_to_sensor", {
        nodenet_uid: currentNodenet,
        sensor_uid: nodeUid,
        datasource: value
    });
}

function handleSelectDatatargetModal(event){
    var nodeUid = clickOriginUid;
    var value = $('#select_datatarget_modal select').val();
    $("#select_datatarget_modal").modal("hide");
    nodes[clickOriginUid].parameters['datatarget'] = value;
    showNodeForm(nodeUid);
    api.call("bind_datatarget_to_actor", {
        nodenet_uid: currentNodenet,
        actor_uid: nodeUid,
        datatarget: value
    });
}

// handler for entering a nodespace
function handleEnterNodespace(nodespaceUid) {
    if (nodespaceUid in nodes) {
        deselectAll();
        refreshNodespace(nodespaceUid, {
            x: [0, canvas_container.width() * 2],
            y: [0, canvas_container.height() * 2]
        }, -1);
    }
}

// handler for entering parent nodespace
function handleNodespaceUp() {
    deselectAll();
    if (nodespaces[currentNodeSpace].parent) { // not yet root nodespace
        refreshNodespace(nodespaces[currentNodeSpace].parent, {
            x: [0, canvas_container.width() * 2],
            y: [0, canvas_container.height() * 2]
        }, -1);
    }
}

function handleEditNodenet(event){
    event.preventDefault();
    var form = event.target;
    var params = {
        nodenet_uid: currentNodenet,
        nodenet_name: $('#nodenet_name', form).val()
    };
    var nodenet_world = $('#nodenet_world', form).val();
    if(nodenet_world){
        params.world_uid = nodenet_world;
    }
    var worldadapter = $('#nodenet_worldadapter', form).val();
    if(worldadapter){
        params.worldadapter = worldadapter;
    }
    api.call("set_nodenet_properties", params,
        success=function(data){
            dialogs.notification('Nodenet data saved', 'success');
            setCurrentNodenet(currentNodenet);
        }
    );
}

function addSlotMonitor(node, index){
    api.call('add_slot_monitor', {
        nodenet_uid: currentNodenet,
        node_uid: node.uid,
        slot: node.slotIndexes[index]
    }, function(data){
        monitors[data.uid] = data;
        updateMonitorList();
    });
}

function addGateMonitor(node, index){
    api.call('add_gate_monitor', {
        nodenet_uid: currentNodenet,
        node_uid: node.uid,
        gate: node.gateIndexes[index]
    }, function(data){
        monitors[data.uid] = data;
        updateMonitorList();
    });
}

function removeMonitor(node, target, type){
    monitor = getMonitor(node, target, type);
    api.call('remove_monitor', {
        nodenet_uid: currentNodenet,
        monitor_uid: monitor
    }, function(data){
        delete monitors[monitor];
        updateMonitorList();
    });
}

function delete_nodetype(event){
    event.preventDefault();
    var name = $(event.target).attr('data');
    for(var uid in nodes){
        if(nodes[uid].type == name){
            return dialogs.notification("There are still nodes registered to this nodetype. It can not be deleted");
        }
    }
    api.call('delete_node_type', {'nodenet_uid': currentNodenet, 'node_type': name}, function(data){
        delete nodetypes[name];
        setNodeTypes();
    });
}

function makeUuid() {
    return 'xxxxxxxx-xxxx-4xxx-yxxx-xxxxxxxxxxxx'.replace(/[xy]/g, function(c) {
        var r = Math.random()*16|0, v = c == 'x' ? r : (r&0x3|0x8);
        return v.toString(16);
    }); // todo: replace with a uuid fetched from server
}


function followlink(event){
    event.preventDefault();
    var id = $(event.target).attr('data');
    deselectAll();
    selectLink(id);
    view.draw();
    showLinkForm(id);
}

function follownode(event){
    event.preventDefault();
    var id = $(event.target).attr('data');
    var width = canvas_container.width();
    var height = canvas_container.height();
    var x = Math.max(0, nodes[id].x*viewProperties.zoomFactor-width/2);
    var y = Math.max(0, nodes[id].y*viewProperties.zoomFactor-height/2);
    if(isOutsideNodespace(nodes[id])){
        refreshNodespace(nodes[id].parent, {
            x: [0, canvas_container.width() * 2],
            y: [0, canvas_container.height() * 2]
        }, -1, function(){
            deselectAll();
            canvas_container.scrollTop(y);
            canvas_container.scrollLeft(x);
            selectNode(id);
            view.draw();
            showNodeForm(id);
        });
    } else {
        deselectAll();
        selectNode(id);
        if(nodes[id].y*viewProperties.zoomFactor < canvas_container.scrollTop() ||
            nodes[id].y*viewProperties.zoomFactor > canvas_container.scrollTop() + height ||
            nodes[id].x*viewProperties.zoomFactor < canvas_container.scrollLeft() ||
            nodes[id].x*viewProperties.zoomFactor > canvas_container.scrollLeft() + width) {
            canvas_container.scrollTop(y);
            canvas_container.scrollLeft(x);
        }
        view.draw();
        showNodeForm(id);
    }
}

// function followslot(event){
//     event.preventDefault();
//     var slot = $(event.target).attr('data');
//     deselectAll();
//     selectLink(slot);
//     view.draw();
//     showLinkForm(id);
// }
function followgate(event){
    event.preventDefault();
    var node = nodes[$(event.target).attr('data-node')];
    var gate = node.gates[$(event.target).attr('data-gate')];
    deselectAll();
    selectGate(node, gate);
    view.draw();
    showGateForm(node, gate);
}

// sidebar editor forms ---------------------------------------------------------------

function initializeSidebarForms(){
    $('#edit_link_form').submit(handleEditLink);
    $('#edit_node_form').submit(handleEditNode);
    $('#edit_gate_form').submit(handleEditGate);
    $('#edit_nodenet_form').submit(handleEditNodenet);
    $('#native_module_form').submit(createNativeModuleHandler);
    $('#native_add_param').click(function(){
        $('#native_parameters').append('<tr><td><input name="param_name" type="text" class="inplace"/></td><td><input name="param_value" type="text"  class="inplace" /></td></tr>');
    });
    var world_selector = $("#nodenet_world");
    var worldadapter_selector = $('#nodenet_worldadapter');
    world_selector.on('change', function(){
        get_available_worldadapters(world_selector.val(), function(){
            $('#nodenet_worldadapter').val(nodenet_data.worldadapter);
            showDataSourcesTargetsForWorldadapter(worldadapter_selector.val());
        });
    });
    worldadapter_selector.on('change', function(){
        showDataSourcesTargetsForWorldadapter(worldadapter_selector.val());
    });
}

function showDataSourcesTargetsForWorldadapter(worldadapter){
    var i;
    var datatargets, datasources = '';
    if(worldadapter && $('#nodenet_world').val()){
        if (worldadapters[worldadapter].datatargets) {
            for (i in worldadapters[worldadapter].datatargets){
                datatargets += '<tr><td>'+worldadapters[worldadapter].datatargets[i]+'</td></tr>';
            }
        }
        if (worldadapters[worldadapter].datasources){
            for (i in worldadapters[worldadapter].datasources){
                datasources += '<tr><td>'+worldadapters[worldadapter].datasources[i]+'</td></tr>';
            }
        }
    }
    $('#nodenet_datatargets').html(datatargets || '<tr><td>No datatargets defined</td></tr>');
    $('#nodenet_datasources').html(datasources || '<tr><td>No datasources defined</td></tr>');
}

function showLinkForm(linkUid){
    $('#nodenet_forms .form-horizontal').hide();
    $('#edit_link_form').show();
    $('#link_weight_input').val(links[linkUid].weight);
    $('#link_certainty_input').val(links[linkUid].certainty);
    $('.link_source_node').html('<a href="#follownode" class="follownode" data="'+links[linkUid].sourceNodeUid+'">'+(nodes[links[linkUid].sourceNodeUid].name || nodes[links[linkUid].sourceNodeUid].uid.substr(0,8))+'</a>');
    $('.link_target_node').html('<a href="#follownode" class="follownode" data="'+links[linkUid].targetNodeUid+'">'+(nodes[links[linkUid].targetNodeUid].name || nodes[links[linkUid].targetNodeUid].uid.substr(0,8))+'</a>');
    $('a.follownode').on('click', follownode);
}

function showNodeForm(nodeUid){
    $('#nodenet_forms .form-horizontal').hide();
    var form = $('#edit_node_form');
    form.show();
    $('#node_name_input', form).val(nodes[nodeUid].name);
    $('#node_uid_input', form).val(nodeUid);
    $('#node_type_input', form).val(nodes[nodeUid].type);
    if(nodes[nodeUid].type == 'Nodespace'){
        $('tr.node', form).hide();
    } else {
        $('tr.node', form).show();
        $('#node_activation_input').val(nodes[nodeUid].sheaves[currentSheaf].activation);
        $('#node_function_input').val("Todo");
        $('#node_parameters').html(getNodeParameterHTML(nodes[nodeUid].parameters, nodetypes[nodes[nodeUid].type].parameter_values));
        $('#node_datatarget').val(nodes[nodeUid].parameters['datatarget']);
        $('#node_datasource').val(nodes[nodeUid].parameters['datasource']);
        var states = '';
        if(!jQuery.isEmptyObject(nodetypes) && nodetypes[nodes[nodeUid].type].states){
            for(var i in nodetypes[nodes[nodeUid].type].states){
                states += '<option>'+nodetypes[nodes[nodeUid].type].states[i]+'</option>';
            }
        }
        var state_group = $('tr.state');
        if (states){
            states = '<option value="">None</option>' + states;
            $('#node_state_input').html(states).val(nodes[nodeUid].state);
            state_group.show();
        } else {
            state_group.hide();
        }
        var content = "", gates="", id, name;
        var link_list = "";
        var inlink_types = {};
        if(nodes[nodeUid].slots["gen"]){
            for(id in nodes[nodeUid].slots["gen"].incoming){
                if(!(links[id].gateName in inlink_types)) inlink_types[links[id].gateName] = [];
                inlink_types[links[id].gateName].push('<li><a href="#followlink" data="'+id+'" class="followlink">'+id.substr(0,8)+'&hellip;</a> <- <a href="#followNode" data="'+links[id].sourceNodeUid+'" class="follownode">'+(nodes[links[id].sourceNodeUid].name || nodes[links[id].sourceNodeUid].uid.substr(0,8)+'&hellip;')+'</a></li>');
            }
        }
        for(var j in available_gatetypes){
            if(available_gatetypes[j] in inlink_types){
                link_list += '<tr><td>';
                //link_list += '<a href="#followslot" class="followslots" data="'+available_gatetypes[j]+'">'+available_gatetypes[j]+"</a>";
                link_list += available_gatetypes[j]+'</td><td>';
                link_list += "<ul>"+inlink_types[available_gatetypes[j]].join(' ')+"</ul></td></tr>";
            }
        }
        $('#node_slots').html(link_list || "<tr><td>None</td></tr>");
        content = "";
        for(name in nodes[nodeUid].gates){
            link_list = "";
            for(id in nodes[nodeUid].gates[name].outgoing){
                link_list += '<li><a href="#followlink" data="'+id+'" class="followlink">'+id.substr(0,8)+'&hellip;</a> -> <a href="#followNode" data="'+links[id].targetNodeUid+'" class="follownode">'+(nodes[links[id].targetNodeUid].name || nodes[links[id].targetNodeUid].uid.substr(0,8)+'&hellip;')+'</a></li>';
            }
            content += '<tr><td><a href="#followgate" class="followgate" data-node="'+nodeUid+'" data-gate="'+name+'">'+name+'</td>';
            if(link_list){
                content += "<td><ul>"+link_list+"<ul></td>";
            }
            content += "</tr>";
        }
        $('#node_gates').html(content || "<tr><td>None</td></tr>");
        $('a.followlink').on('click', followlink);
        $('a.follownode').on('click', follownode);
        //$('a.followslot').on('click', followslot);
        $('a.followgate').on('click', followgate);
    }
}

function getNodeParameterHTML(parameters, parameter_values){
    var html = '<tr><td>None</td></tr>';
    var input='';
    var is_array = jQuery.isArray(parameters);
    if(parameters && !jQuery.isEmptyObject(parameters)) {
        html = '';
        for(var param in parameters){
            input = '';
            var name = (is_array) ? parameters[param] : param;
            var value = (is_array) ? '' : parameters[param];
            var i;
            switch(name){
                case "datatarget":
                    if(currentWorldadapter in worldadapters){
                        for(i in worldadapters[currentWorldadapter].datatargets){
                            input += "<option"+ (value == worldadapters[currentWorldadapter].datatargets[i] ? " selected=selected" : "") +">"+worldadapters[currentWorldadapter].datatargets[i]+"</option>";
                        }
                        input = "<select name=\"datatarget\" class=\"inplace\" id=\"node_datatarget\">"+input+"</select>";
                    }
                    break;
                case "datasource":
                    if(currentWorldadapter in worldadapters){
                        for(i in worldadapters[currentWorldadapter].datasources){
                            input += "<option"+ (value == worldadapters[currentWorldadapter].datasources[i] ? " selected=selected" : "") +">"+worldadapters[currentWorldadapter].datasources[i]+"</option>";
                        }
                        input = "<select name=\"datasource\" class=\"inplace\" id=\"node_datasource\">"+input+"</select>";
                    }
                    break;
                default:
                    if(parameter_values && parameter_values[name]){
                        for(i in parameter_values[name]){
                            input += "<option"+ (value == parameter_values[name][i] ? " selected=selected" : "") +">"+parameter_values[name][i]+"</option>";
                        }
                        input = "<select name=\""+name+"\" class=\"inplace\" id=\"node_"+name+"\">"+input+"</select>";
                    } else {
                        input = "<input name=\""+name+"\" class=\"inplace\" value=\""+value+"\"/>";
                    }
            }
            html += "<tr><td>"+name+"</td><td>"+input+"</td></tr>";
        }
    }
    return html;
}

function showNativeModuleForm(nodeUid){
    $('#nodenet_forms .form-horizontal').hide();
    var form = $('#native_module_form');
    $('#nodenet_forms').append(form);
    form.show();
    //setNativeModuleFormValues(form, nodeUid);
}

function showDefaultForm(){
    $('#nodenet_forms .form-horizontal').hide();
    $('#edit_nodenet_form').show();
}

function showGateForm(node, gate){
    $('#nodenet_forms .form-horizontal').hide();
    var form = $('#edit_gate_form');
    $('.gate_nodetype', form).html('<strong>'+ node.type +'</strong>');
    $('.gate_gatetype', form).html('<strong>'+ gate.name +'</strong>');
    $.each($('input, select, textarea', form), function(index, el){
        el.value = '';
        if(el.name in gate.parameters){
            el.value = gate.parameters[el.name];
        } else if(el.name == 'gatefunction'){
            if(gatefunctions[currentNodeSpace] && node.type in gatefunctions[currentNodeSpace]){
                el.value = gatefunctions[currentNodeSpace][node.type][gate.name] || '';
            }
        } else if(el.name == 'activation'){
            el.value = gate.sheaves[currentSheaf].activation || '0';
        } else if(el.name in nodetypes[node.type].gate_defaults[gate.name]){
            el.value = nodetypes[node.type].gate_defaults[gate.name][el.name];
        }
    });
    form.show();
}

function updateMonitorList(){
    var el = $('#monitor_list');
    var html = '<table class="table-striped table-condensed">';
    for(var uid in monitors){
        html += '<tr><td><input type="checkbox" class="monitor_checkbox" value="'+uid+'" id="'+uid+'" /> <label for="'+uid+'" style="display:inline;color:#'+uid.substr(2,6)+'"><strong>' + monitors[uid].type + ' ' + monitors[uid].target + '</strong> @ Node ' + (nodes[monitors[uid].node_uid].name || monitors[uid].node_uid) + '</label></td></tr>';
    }
    html += '</table>';
    el.html(html);
    $('.monitor_checkbox', el).on('change', updateMonitorSelection);
}


/* todo:

 - get diffs
 - handle connection problems
 - multiple viewports
 - exporting and importing with own dialogs
 - edit native modules
 */<|MERGE_RESOLUTION|>--- conflicted
+++ resolved
@@ -500,11 +500,7 @@
     this.gatechecksum = function(){
         var gatechecksum = "";
         for(var i in nodetypes[type].gatetypes){
-<<<<<<< HEAD
-            gatesum += this.gates[nodetypes[type].gatetypes[i]].sheaves[currentSheaf].activation;
-=======
             gatechecksum += "-" + this.gates[nodetypes[type].gatetypes[i]].activation;
->>>>>>> 5cb7a19b
         }
         return gatechecksum;
     };
@@ -732,14 +728,9 @@
     if(node.uid in nodeLayer.children){
         if(node.x == nodes[node.uid].x &&
             node.y == nodes[node.uid].y &&
-<<<<<<< HEAD
-            node.sheaves[currentSheaf].activation == nodes[node.uid].sheaves[currentSheaf].activation &&
-            node.gatesum() == nodes[node.uid].gatesum() &&
-            Object.keys(node.sheaves).length == Object.keys(nodes[node.uid].sheaves).length &&
-=======
             node.activation == nodes[node.uid].activation &&
             node.gatechecksum() == nodes[node.uid].gatechecksum() &&
->>>>>>> 5cb7a19b
+            Object.keys(node.sheaves).length == Object.keys(nodes[node.uid].sheaves).length &&
             viewProperties.zoomFactor == nodes[node.uid].zoomFactor){
             return false;
         }
