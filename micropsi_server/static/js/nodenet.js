--- conflicted
+++ resolved
@@ -84,10 +84,6 @@
 selectionBox.dashArray = [4,2];
 selectionBox.name = "selectionBox";
 
-<<<<<<< HEAD
-STANDARD_NODETYPES = ["Concept", "Pipe", "Script", "Register", "Actor", "Activator", "Sensor", "Event", "Label"];
-=======
->>>>>>> fdfe2ebc
 nodetypes = {};
 native_modules = {};
 available_gatetypes = [];
@@ -486,19 +482,11 @@
 
     this.gatesum = function(){
         var gatesum = 0;
-<<<<<<< HEAD
-        for(i in nodetypes[type].gatetypes){
-            gatesum += this.gates[nodetypes[type].gatetypes[i]].activation;
-        }
-        return gatesum;
-    }
-=======
         for(var i in nodetypes[type].gatetypes){
             gatesum += this.gates[nodetypes[type].gatetypes[i]].activation;
         }
         return gatesum;
     };
->>>>>>> fdfe2ebc
 }
 
 // target for links, part of a net entity
@@ -1106,11 +1094,8 @@
             shape.closePath();
             break;
         case "Concept": // draw circle
-<<<<<<< HEAD
         case "Pipe": // draw circle
         case "Script": // draw circle
-=======
->>>>>>> fdfe2ebc
         case "Register":
             shape = new Path.Circle(new Point(bounds.x + bounds.width/2, bounds.y+bounds.height/2), bounds.width/2);
             break;
@@ -1457,12 +1442,7 @@
 function isCompact(node) {
     if (viewProperties.zoomFactor < viewProperties.forceCompactBelowZoomFactor) return true;
     if (node.type == "Native" || node.type=="Nodespace") return viewProperties.compactModules;
-<<<<<<< HEAD
-    if (/^Concept|Pipe|Script|Register|Sensor|Actor/.test(node.type)) return viewProperties.compactNodes;
-    return false; // we don't know how to render this in compact form
-=======
     else return viewProperties.compactNodes;
->>>>>>> fdfe2ebc
 }
 
 function isOutsideNodespace(node) {
@@ -2036,29 +2016,8 @@
     menu.empty();
     var node = nodes[nodeUid];
     menu.append('<li><a href="#" data-link-type="">Create link</a></li>');
-<<<<<<< HEAD
-    menu.append('<li class="divider"></li>')
-    if (node.type == "Concept") {
-        menu.append('<li><a href="#" data-link-type="gen">Draw gen link</a></li>');
-        menu.append('<li><a href="#" data-link-type="por/ret">Draw por/ret link</a></li>');
-        menu.append('<li><a href="#" data-link-type="sub/sur">Draw sub/sur link</a></li>');
-        menu.append('<li><a href="#" data-link-type="cat/exp">Draw cat/exp link</a></li>');
-        menu.append('<li class="divider"></li>');
-    } else if (node.type == "Pipe") {
-        menu.append('<li><a href="#" data-link-type="gen">Draw gen link</a></li>');
-        menu.append('<li><a href="#" data-link-type="por/ret">Draw por/ret link</a></li>');
-        menu.append('<li><a href="#" data-link-type="sub/sur">Draw sub/sur link</a></li>');
-        menu.append('<li class="divider"></li>');
-    } else if (node.type == "Script") {
-        menu.append('<li><a href="#" data-link-type="gen">Draw gen link</a></li>');
-        menu.append('<li><a href="#" data-link-type="por/ret">Draw por/ret link</a></li>');
-        menu.append('<li><a href="#" data-link-type="sub/sur">Draw sub/sur link</a></li>');
-        menu.append('<li class="divider"></li>');
-    } else if (node.gateIndexes.length) {
-=======
     menu.append('<li class="divider"></li>');
     if (node.gateIndexes.length) {
->>>>>>> fdfe2ebc
         for (var gateName in node.gates) {
             if(gateName in inverse_link_map){
                 var compound = gateName+'/'+inverse_link_map[gateName];
@@ -2096,29 +2055,9 @@
             var callback = function(data){
                 dialogs.notification('Node created', 'success');
             };
-<<<<<<< HEAD
-            switch (menuText) {
-                case "Create concept node":
-                    type = "Concept";
-                    break;
-                case "Create pipe node":
-                    type = "Pipe";
-                    break;
-                case "Create script node":
-                    type = "Script";
-                    break;
-                case "Create native module":
-                    type = "Native";
-                    break;
-                case "Create node space":
-                    type = "Nodespace";
-                    break;
-                case "Create sensor":
-                    type = "Sensor";
-=======
+
             switch (type) {
                 case "Sensor":
->>>>>>> fdfe2ebc
                     callback = function(data){
                         clickOriginUid = data.uid;
                         dialogs.notification('Please Select a datasource for this sensor');
