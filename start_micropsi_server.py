#!/usr/bin/env python
# -*- coding: utf-8 -*-

"""
Startup script for the MicroPsi service.
"""

__author__ = 'joscha'
__date__ = '06.07.12'

<<<<<<< HEAD
DEFAULT_ADMIN_PORT = 6543
DEFAULT_API_PORT = 8080
DEFAULT_HOST = "localhost"

from micropsi_server import micropsi_app, user_api
from threading import Thread
=======
from configuration import DEFAULT_PORT, DEFAULT_HOST
import micropsi_server.micropsi_app
>>>>>>> bb19f826
import argparse


def main(host=DEFAULT_HOST, admin_port=DEFAULT_ADMIN_PORT, api_port=DEFAULT_API_PORT):
    adminapp = Thread(target=micropsi_app.main, args=(host, admin_port))
    adminapp.daemon = True
    adminapp.start()
    user_api.main(host, api_port)

if __name__ == "__main__":
    parser = argparse.ArgumentParser(description="Start the MicroPsi server.")
    parser.add_argument('-d', '--host', type=str, default=DEFAULT_HOST)
    parser.add_argument('-admin', '--adminport', type=int, default=DEFAULT_ADMIN_PORT)
    parser.add_argument('-api', '--apiport', type=int, default=DEFAULT_API_PORT)
    args = parser.parse_args()
    main(host=args.host, admin_port=args.adminport, api_port=args.apiport)<|MERGE_RESOLUTION|>--- conflicted
+++ resolved
@@ -8,17 +8,10 @@
 __author__ = 'joscha'
 __date__ = '06.07.12'
 
-<<<<<<< HEAD
-DEFAULT_ADMIN_PORT = 6543
-DEFAULT_API_PORT = 8080
-DEFAULT_HOST = "localhost"
-
 from micropsi_server import micropsi_app, user_api
 from threading import Thread
-=======
-from configuration import DEFAULT_PORT, DEFAULT_HOST
-import micropsi_server.micropsi_app
->>>>>>> bb19f826
+
+from configuration import DEFAULT_API_PORT, DEFAULT_HOST, DEFAULT_ADMIN_PORT
 import argparse
 
 
