#!/usr/bin/env python
# -*- coding: utf-8 -*-

"""
MicroPsi runtime component;
maintains a set of users, worlds (up to one per user), and nodenets, and provides an interface to external clients
"""

__author__ = 'joscha'
__date__ = '10.05.12'

<<<<<<< HEAD
from world.world import World
import nodenet
=======
from micropsi_core.world.world import World
from micropsi_core.nodenet.nodenet import Nodenet, Node, Link, Gate, Slot, Nodespace
>>>>>>> 041068a0
import os
import tools
import json
import warnings

RESOURCE_PATH = os.path.join(os.path.dirname(__file__),"..","resources")
NODENET_DIRECTORY = "nodenets"
WORLD_DIRECTORY = "worlds"


class MicroPsiRuntime(object):

    worlds = {}
    nodenets = {}

    """The central component of the MicroPsi installation.

    The runtime instantiates nodenets and worlds and coordinates the interaction
    between them. It should be a singleton, otherwise competing instances might conflict over the resource files.
    """
    def __init__(self, resource_path):
        """Set up the MicroPsi runtime

        Arguments:
            resource_path: the path to the directory in which nodenet and world directories reside
        """

        self.nodenet_data = crawl_definition_files(path = os.path.join(resource_path, NODENET_DIRECTORY), type = "nodenet")
        self.world_data = crawl_definition_files(path = os.path.join(resource_path, WORLD_DIRECTORY), type = "world")
        for uid in self.world_data:
            self.worlds[uid] = World(self, **self.world_data[uid])


    def _get_world_uid_for_nodenet_uid(self, nodenet_uid):
        """ Temporary method to get the world uid to a given nodenet uid.
            TODO: I guess this should be handled a bit differently?
        """
        if nodenet_uid in self.nodenet_data:
            return self.nodenet_data[nodenet_uid].world
        return None


    def _get_nodenet(self, nodenet_uid):
        """ get the nodenet instance to the given nodenet_uid.
            this will lookup the world this nodenet lives in from the nodenet_data,
            and then fetch the nodenet instance from the respective world instance.
            TODO: please review: should we leave it like that or rather add a hash of
                  nodenets in addition to the hash of worlds?
        """
        return self.worlds[self._get_world_uid_for_nodenet_uid(nodenet_uid)].agents[nodenet_uid]

    # MicroPsi API

    # Nodenet

    def get_available_nodenets(self, owner = None):
        """Returns a dict of uids: Nodenet of available (running and stored) nodenets.

        Arguments:
            owner (optional): when submitted, the list is filtered by this owner
        """
        if owner:
            return { uid: self.nodenet_data[uid] for uid in self.nodenet_data if self.nodenet_data[uid].owner == owner }
        else:
            return self.nodenet_data

    def load_nodenet(self, nodenet_uid):
        """ Load the nodenet with the given uid into memeory
            TODO: how do we know in which world we want to load the nodenet?
            I've added the world uid to the nodenet serialized data for the moment

            Arguments:
                nodenet_uid
            Returns:
                 True, nodenet_uid on success
                 False, errormessage on failure

        """
        world_uid = self._get_world_uid_for_nodenet_uid(nodenet_uid)
        if world_uid:
            return self.worlds[world_uid].register_nodenet(self.nodenet_data[nodenet_uid].worldadapter, nodenet_uid)
        return False, "no such nodenet"

    def get_nodenet_area(self, nodenet_uid, x1=0, x2=-1, y1=0, y2=-1):
        """ return all nodes and links within the given area of the nodenet
            for representation in the UI
            TODO
        """
        return self._get_nodenet(nodenet_uid).state

    def new_nodenet(self, nodenet_name, worldadapter, owner = "", world_uid = None):
        """Creates a new node net manager and registers it.

        Arguments:
            worldadapter: the type of the world adapter supported by this nodenet. Also used to determine the set of
                gate types supported for directional activation spreading of this nodenet, and the initial node types
            owner (optional): the creator of this nodenet
            world_uid (optional): if submitted, attempts to bind the nodenet to this world

        Returns
            world_uid if successful,
            None if failure

        TODO: I'd suggest, that this should rather return the nodenet UID?
        """
        data = dict(
            uid=tools.generate_uid(),
            name=nodenet_name,
            worldadapter=worldadapter,
            owner=owner,
            world=world_uid,
            nodes=dict(),
            links=dict(),
            step=0,
            version=1
        )
        data['filename'] = os.path.join(RESOURCE_PATH, NODENET_DIRECTORY, data['uid'])
        self.nodenet_data[data['uid']] = Bunch(**data)
        with open(data['filename'], 'w+') as fp:
            fp.write(json.dumps(data, sort_keys=True, indent=4))
        fp.close
        #self.load_nodenet(data['uid'])
        return True, data['uid']

    def delete_nodenet(self, nodenet_uid):
        """Unloads the given nodenet from memory and deletes it from the storage.

        Simple unloading is maintained automatically when a nodenet is suspended and another one is accessed.
        """
        data = self.nodenet_data[nodenet_uid]
        self.worlds[data.world].unregister_nodenet(nodenet_uid)
        os.remove(data.filename)
        del self.nodenet_data[nodenet_uid]
        return True

    def set_nodenet_properties(self, nodenet_uid, nodenet_name = None, worldadapter = None, world_uid = None, owner = None):
        """Sets the supplied parameters (and only those) for the nodenet with the given uid."""
        pass

    def start_nodenetrunner(self, nodenet_uid):
        """Starts a thread that regularly advances the given nodenet by one step."""
        pass

    def set_nodenetrunner_timestep(self, timestep):
        """Sets the speed of the nodenet simulation in ms.

        Argument:
            timestep: sets the simulation speed.
        """
        pass

    def get_nodenetrunner_timestep(self):
        """Returns the speed that has been configured for the nodenet runner (in ms)."""
        pass

    def get_is_nodenet_running(self, nodenet_uid):
        """Returns True if a nodenet runner is active for the given nodenet, False otherwise."""
        pass

    def stop_nodenetrunner(self, nodenet_uid):
        """Stops the thread for the given nodenet."""
        pass

    def step_nodenet(self, nodenet_uid, nodespace = None):
        """Advances the given nodenet by one simulation step.

        Arguments:
            nodenet_uid: The uid of the nodenet
            nodespace (optional): when supplied, returns the contents of the nodespace after the simulation step
        """
        nodenet = self._get_nodenet(nodenet_uid)
        nodenet.step()
        return nodenet.state['step']

    def revert_nodenet(self, nodenet_uid):
        """Returns the nodenet to the last saved state."""
        world = self.worlds[self._get_world_uid_for_nodenet_uid(nodenet_uid)]
        world.unregister_nodenet(nodenet_uid)
        return world.register_nodenet(self.nodenet_data[nodenet_uid].worldadapter, nodenet_uid)

    def save_nodenet(self, nodenet_uid):
        """Stores the nodenet on the server (but keeps it open)."""
        nodenet = self._get_nodenet(nodenet_uid)
        with open(os.path.join(RESOURCE_PATH, NODENET_DIRECTORY, nodenet.filename), 'w+') as fp:
            fp.write(json.dumps(nodenet.state, sort_keys=True, indent=4))
        fp.close
        return True

    def export_nodenet(self, nodenet_uid):
        """Exports the nodenet state to the user, so it can be viewed and exchanged.

        Returns a string that contains the nodenet state in JSON format.
        """
        pass

    def import_nodenet(self, anodenet_uid, string):
        """Imports the nodenet state, instantiates the nodenet.

        Arguments:
            nodenet_uid: the uid of the nodenet (may overwrite existing nodenet)
            string: a string that contains the nodenet state in JSON format.
        """
        pass

    def merge_nodenet(self, nodenet_uid, string):
        """Merges the nodenet data with an existing nodenet, instantiates the nodenet.

        Arguments:
            nodenet_uid: the uid of the existing nodenet (may overwrite existing nodenet)
            string: a string that contains the nodenet data that is to be merged in JSON format.
        """
        pass

    # World

    def get_available_worlds(self, owner = None):
        """Returns a dict of uids: World of (running and stored) worlds.

        Arguments:
            owner (optional): when submitted, the list is filtered by this owner
        """
        if owner:
            return { uid: self.worlds[uid] for uid in self.worlds if self.worlds[uid].owner == owner }
        else:
            return self.worlds

    def get_worldadapters(self, world_uid):
        """Returns the world adapters available in the given world"""
        if world_uid in self.worlds:
            return self.worlds[world_uid].worldadapters
        return None

    def new_world(self, world_name, world_type, owner = ""):
        """Creates a new world manager and registers it.

        Arguments:
            world_name: the name of the world
            world_type: the type of the world
            owner (optional): the creator of this world

        Returns
            world_uid if successful,
            None if failure
        """
        pass

    def delete_world(self, world_uid):
        """Removes the world with the given uid from the server (and unloads it from memory if it is running.)"""
        pass

    def get_world_view(self, world_uid, step):
        """Returns the current state of the world for UI purposes, if current step is newer than the supplied one."""
        pass

    def set_world_properties(self, world_uid, world_name = None, world_type = None, owner = None):
        """Sets the supplied parameters (and only those) for the world with the given uid."""
        pass

    def start_worldrunner(self, world_uid):
        """Starts a thread that regularly advances the world simulation."""
        pass

    def get_worldrunner_timestep(self):
        """Returns the speed that has been configured for the world runner (in ms)."""
        pass

    def get_is_world_running(self, world_uid):
        """Returns True if an worldrunner is active for the given world, False otherwise."""
        pass

    def set_worldrunner_timestep(self):
        """Sets the interval of the simulation steps for the world runner (in ms)."""
        pass

    def stop_worldrunner(self, world_uid):
        """Ends the thread of the continuous world simulation."""
        pass

    def step_world(self, world_uid, return_world_view = False):
        """Advances the world simulation by one step.

        Arguments:
            world_uid: the uid of the simulation world
            return_world_view: if True, return the current world state for UI purposes
        """
        pass

    def revert_world(self, world_uid):
        """Reverts the world to the last saved state."""
        pass

    def save_world(self, world_uid):
        """Stores the world state on the server."""
        pass

    def export_world(self, world_uid):
        """Returns a JSON string with the current state of the world."""
        pass

    def import_world(self, world_uid, worlddata):
        """Imports a JSON string with world data. May overwrite an existing world."""
        pass

    # Monitor

    def add_gate_monitor(self, nodenet_uid, node_uid, gate_index):
        """Adds a continuous monitor to the activation of a gate. The monitor will collect the activation
        value in every simulation step."""
        pass

    def add_slot_monitor(self, nodenet_uid, node_uid, slot_index):
        """Adds a continuous monitor to the activation of a slot. The monitor will collect the activation
        value in every simulation step."""
        pass

    def remove_monitor(self, monitor_uid):
        """Deletes an activation monitor."""
        pass

    def clear_monitor(self, monitor_uid):
        """Leaves the monitor intact, but deletes the current list of stored values."""
        pass

    def export_monitor_data(self, nodenet_uid):
        """Returns a string with all currently stored monitor data for the given nodenet."""
        pass

    def get_monitor_data(self, nodenet_uid, step):
        """Returns a dictionary of monitor_uid: [node_name/node_uid, slot_type/gate_type, activation_value] for
        the current step, it the current step is newer than the supplied simulation step."""
        pass

    # Node operations

    def get_nodespace(self, nodenet_uid, nodespace, step):
        """Returns the current state of the nodespace for UI purposes, if current step is newer than supplied one."""
        pass

    def get_node(self, nodenet_uid, node_uid):
        """Returns a dictionary with all node parameters, if node exists, or None if it does not. The dict is
        structured as follows:
            {
                uid: unique identifier,
                name (optional): display name,
                type: node type,
                parent: parent nodespace,
                x (optional): x position,
                y (optional): y position,
                activation: activation value,
                symbol (optional): a short string for compact display purposes,
                slots (optional): a list of lists [slot_type, {activation: activation_value,
                                                               links (optional): [link_uids]} (optional)]
                gates (optional): a list of lists [gate_type, {activation: activation_value,
                                                               function: gate_function (optional),
                                                               params: {gate_parameters} (optional),
                                                               links (optional): [link_uids]} (optional)]
                parameters (optional): a dict of arbitrary parameters that can make nodes stateful
            }
         """
        return self._get_nodenet(nodenet_uid).nodes[node_uid]

    def add_node(self, nodenet_uid, type, x, y, nodespace, uid = None, name = ""):
        """Creates a new node. (Including nodespace, native module.)

        Arguments:
            nodenet_uid: uid of the nodespace manager
            type: type of the node
            x, y (optional): position of the node in the current nodespace
            nodespace: uid of the nodespace
            uid (optional): if not supplied, a uid will be generated
            name (optional): if not supplied, the uid will be used instead of a display name
            parameters (optional): a dict of arbitrary parameters that can make nodes stateful

        Returns:
            node_uid if successful,
            None if failure.
        """
        nodenet = self._get_nodenet(nodenet_uid)
        if type == "Nodespace":
            nodenet.nodespaces[uid] = Nodespace(nodenet, nodespace, (x, y), name=name, entitytype='nodespaces', uid=uid)
        else:
            nodenet.nodes[uid] = Node(nodenet, nodespace, (x,y), name=name, type=type, uid=uid)
            nodenet.nodes[uid].activation = 0  # TODO: shoudl this be persisted?
        return True, nodenet_uid


    def set_node_position(self, nodenet_uid, node_uid, x, y):
        """Positions the specified node at the given coordinates."""
        nodenet = self._get_nodenet(nodenet_uid)
        if node_uid in nodenet.nodes:
            nodenet.nodes[node_uid].position = (x, y)
        elif node_uid in nodenet.nodespaces:
            nodenet.nodespaces[node_uid].position = (x, y)
        return True

    def set_node_name(self, nodenet_uid, node_uid, name):
        """Sets the display name of the node"""
        nodenet = self._get_nodenet(nodenet_uid)
        if node_uid in nodenet.nodes:
            nodenet.nodes[node_uid].name = name
        elif node_uid in nodenet.nodespaces:
            nodenet.nodespaces[node_uid].name = name
        return True

    def delete_node(self, nodenet_uid, node_uid):
        """Removes the node"""
        nodenet = self._get_nodenet(nodenet_uid)
        if node_uid in nodenet.nodespaces:
            for uid, node in nodenet.nodes.items():
                if node.parent_nodespace == node_uid:
                    self.delete_node(nodenet_uid, uid)
            del nodenet.nodespaces[node_uid]
            del nodenet.state['nodespaces'][node_uid]
        else:
            link_uids = []
            for key, gate in nodenet.nodes[node_uid].gates.items():
                link_uids.extend(gate.outgoing.keys())
            for key, slot in nodenet.nodes[node_uid].slots.items():
                link_uids.extend(slot.incoming.keys())
            del nodenet.nodes[node_uid]
            del nodenet.state['nodes'][node_uid]
            for uid in link_uids:
                nodenet.links[uid].remove()
                del nodenet.links[uid]
                del nodenet.state['links'][uid]
        return True

    def get_available_node_types(self, nodenet_uid):
        """Returns a list of available node types. (Including native modules.)"""
        pass

    def get_available_native_module_types(self, nodenet_uid = None):
        """Returns a list of native modules.
        If an nodenet uid is supplied, filter for node types defined within this nodenet."""
        pass

    def get_node_function(self, nodenet_uid, node_type):
        """Returns the current node function for this node type"""
        return self._get_nodenet(nodenet_uid).nodetypes[node_type].nodefunction_definition

    def set_node_function(self, nodenet_uid, node_type, node_function = None):
        """Sets a new node fuction for this node type. This amounts to a program that is executed every time the
        node becomes active. Parameters of the function are the node itself (and thus, its slots, gates and
        parent nodespace), the nodenet, and the parameter dict of this node).
        Setting the node_function to None will return it to its default state (passing the slot activations to
        all gate functions).
        """
        self._get_nodenet(nodenet_uid).nodetypes[node_type].nodefunction_definition = node_function
        return True

    def set_node_parameters(self, nodenet_uid, node_uid, parameters):
        """Sets a dict of arbitrary values to make the node stateful."""
        self._get_nodenet(nodenet_uid).nodes[nodes_uid].parameters = parameters
        return True

    def add_node_type(self, nodenet_uid, node_type, slots = None, gates = None, node_function = None, parameters = None):
        """Adds or modifies a native module.

        Arguments:
            nodenet_uid: the nodenet into which the native module will be saved
            node_type: the identifier of the native module. If it already exists for another user, the new definition
                will hide the old one from view.
            node_function (optional): the program code of the native module. The native module is defined as a
                python function that takes the current node, the nodenet manager and the node parameters as arguments.
                The default node function takes the slot activations and calls all gatefunctions with
                it as an argument.
            slots (optional): the list of slot types for this node type
            gates (optional): the list of gate types for this node type
            parameters (optional): a dict of arbitrary parameters that can be used by the nodefunction to store states
        """
        pass

    def delete_node_type(self, nodenet_uid, node_type):
        """Remove the node type from the current nodenet definition, if it is part of it."""
        pass

    def get_slot_types(self, nodenet_uid, node_type):
        """Returns the list of slot types for the given node type."""
        return self._get_nodenet(nodenet_uid).nodetypes[node_type].slottypes

    def get_gate_types(self, nodenet_uid, node_type):
        """Returns the list of gate types for the given node type."""
        return self._get_nodenet(nodenet_uid).nodetypes[node_type].gatetypes

    def get_gate_function(self, nodenet_uid, nodespace, node_type, gate_type):
        """Returns a string with the gate function of the given node and gate within the current nodespace.
        Gate functions are defined per nodespace, and handed the parameters dictionary. They must return an activation.
        """
        pass

    def set_gate_function(self, nodenet_uid, nodespace, node_type, gate_type, gate_function = None, parameters = None):
        """Sets the gate function of the given node and gate within the current nodespace.
        Gate functions are defined per nodespace, and handed the parameters dictionary. They must return an activation.
        The default function is a threshold with parameter t=0.
        None reverts the custom gate function of the given node and gate within the current nodespace to the default.
        Parameters is a list of keys for values of the gate function.
        """
        pass

    def set_gate_parameters(self, nodenet_uid, node_uid, gate_type, parameters = None):
        """Sets the gate parameters of the given gate of the given node to the supplied dictionary."""
        pass

    def get_available_datasources(self, nodenet_uid):
        """Returns a list of available datasource types for the given nodenet."""
        return self._get_nodenet(nodenet_uid).worldadapter.get_available_datasources()

    def get_available_datatargets(self, nodenet_uid):
        """Returns a list of available datatarget types for the given nodenet."""
        return self._get_nodenet(nodenet_uid).worldadapter.get_available_datatargets()

    def bind_datasource_to_sensor(self, nodenet_uid, sensor_uid, datasource):
        """Associates the datasource type to the sensor node with the given uid."""
        node = self._get_nodenet(nodenet_uid).nodes[sensor_uid]
        if node.type == "Sensor":
            node.parameters.update({'datasource':datasource})
            return True
        return False

    def bind_datatarget_to_actor(self, nodenet_uid, actor_uid, datatarget):
        """Associates the datatarget type to the actor node with the given uid."""
        node = self._get_nodenet(nodenet_uid).nodes[actor_uid]
        if node.type == "Actor":
            node.parameters.update({'datatarget':datatarget})
            return True
        return False

    def add_link(self, nodenet_uid, source_node_uid, gate_type, target_node_uid, slot_type, weight, certainty=1, uid=None):
        """Creates a new link.

        Arguments.
            source_node_uid: uid of the origin node
            gate_type: type of the origin gate (usually defines the link type)
            target_node_uid: uid of the target node
            slot_type: type of the target slot
            weight: the weight of the link (a float)
            certainty (optional): a probabilistic parameter for the link
            uid (option): if none is supplied, a uid will be generated

        Returns:
            link_uid if successful,
            None if failure
        """
        nodenet = self._get_nodenet(nodenet_uid)
        link = Link(
            nodenet.nodes[source_node_uid],
            gate_type,
            nodenet.nodes[target_node_uid],
            slot_type,
            weight=weight,
            certainty=certainty,
            uid=uid)
        nodenet.state['links'][link.uid] = dict(
            sourceNode=source_node_uid,
            sourceGate=gate_type,
            targetNode=target_node_uid,
            targetSlot=slot_type,
            weight=weight,
            certainty=certainty,
            uid=link.uid
        )
        nodenet.links[link.uid] = link
        return True, link.uid



    def set_link_weight(self, nodenet_uid, link_uid, weight, certainty = 1):
        """Set weight of the given link."""
        nodenet = self._get_nodenet(nodenet_uid)
        nodenet.state['links'][link_uid]['weight'] = weight
        nodenet.state['links'][link_uid]['certainty'] = certainty
        nodenet.links[link_uid].weight = weight
        nodenet.links[link_uid].certainty = certainty
        return True


    def get_link(self, nodenet_uid, link_uid):
        """Returns a dictionary of the parameters of the given link, or None if it does not exist. It is
        structured as follows:

            {
                uid: unique identifier,
                source_node_uid: uid of source node,
                gate_type: type of source gate (amounts to link type),
                target_node_uid: uid of target node,
                gate_type: type of target gate,
                weight: weight of the link (float value),
                certainty: probabilistic weight of the link (float value),
            }
        """
        return self._get_nodenet(nodenet_uid).links[link_uid]

    def delete_link(self, nodenet_uid, link_uid):
        """Delete the given link."""
        nodenet = self._get_nodenet(nodenet_uid)
        nodenet.links[link_uid].remove()
        del nodenet.links[link_uid]
        del nodenet.state['links'][link_uid]
        return True


def crawl_definition_files(path, type = "definition"):
    """Traverse the directories below the given path for JSON definitions of nodenets and worlds,
    and return a dictionary with the signatures of these nodenets or worlds.
    """

    class Bunch(dict):
        def __init__(self, **kwargs):
            self.__dict__.update(kwargs)
            for i in kwargs: self[i] = kwargs[i]


    result = {}
    tools.mkdir(path)

    for user_directory_name, user_directory_names, file_names in os.walk(path):
        for definition_file_name in file_names:
            try:
                filename = os.path.join(user_directory_name, definition_file_name)
                with open(filename) as file:
                    data = json.load(file)
                    if "uid" in data:
                        result[data["uid"]] = Bunch(
                            uid = data["uid"],
                            name = data.get("name", data["uid"]),
                            filename = filename,
                            owner = data.get("owner")
                        )
                        if "worldadapter" in data:
                            result[data["uid"]].worldadapter = data["worldadapter"]
                            result[data["uid"]].world = data["world"]
            except ValueError:
                warnings.warn("Invalid %s data in file '%s'" %(type, definition_file_name))
            except IOError:
                warnings.warn("Could not open %s data file '%s'" %(type, definition_file_name))
    return result

def main():
    run = MicroPsiRuntime(RESOURCE_PATH)

if __name__ == '__main__':
    main()<|MERGE_RESOLUTION|>--- conflicted
+++ resolved
@@ -9,13 +9,8 @@
 __author__ = 'joscha'
 __date__ = '10.05.12'
 
-<<<<<<< HEAD
-from world.world import World
-import nodenet
-=======
 from micropsi_core.world.world import World
 from micropsi_core.nodenet.nodenet import Nodenet, Node, Link, Gate, Slot, Nodespace
->>>>>>> 041068a0
 import os
 import tools
 import json
