--- conflicted
+++ resolved
@@ -479,11 +479,7 @@
     """Sets the supplied parameters (and only those) for the nodenet with the given uid."""
 
     nodenet = get_nodenet(nodenet_uid)
-<<<<<<< HEAD
-    if nodenet.world and nodenet.world != world_uid:
-=======
     if nodenet.world and (nodenet.world != world_uid or nodenet.worldadapter != worldadapter):
->>>>>>> 0238690c
         worlds[nodenet.world].unregister_nodenet(nodenet.uid)
         nodenet.world = None
     if worldadapter is None:
