#!/usr/bin/env python
# -*- coding: utf-8 -*-

"""
MicroPsi runtime component;
maintains a set of users, worlds (up to one per user), and nodenets, and provides an interface to external clients
"""
import difflib
import operator

__author__ = 'joscha'
__date__ = '10.05.12'

from micropsi_core.nodenet.nodenet import Nodenet, Node, Link, Nodespace, Nodetype, Monitor, \
    STANDARD_NODETYPES, get_link_uid
from micropsi_core.nodenet import node_alignment
from micropsi_core.world import world
from micropsi_core import config
from micropsi_core.tools import Bunch
import os
import tools
import json
import warnings
from threading import Thread
from datetime import datetime, timedelta
import time
from configuration import RESOURCE_PATH

NODENET_DIRECTORY = "nodenets"
WORLD_DIRECTORY = "worlds"

AVAILABLE_WORLD_TYPES = ['World', 'berlin', 'island']  # TODO

configs = config.ConfigurationManager(os.path.join(RESOURCE_PATH, "server-config.json"))


class MicroPsiRuntime(object):
    worlds = {}
    nodenets = {}
    runner = {
        'nodenet': {'timestep': 1000, 'runner': None},
        'world': {'timestep': 5000, 'runner': None}
    }

    """The central component of the MicroPsi installation.

    The runtime instantiates nodenets and worlds and coordinates the interaction
    between them. It should be a singleton, otherwise competing instances might conflict over the resource files.
    """

    def __init__(self, resource_path = RESOURCE_PATH):
        """Set up the MicroPsi runtime

        Arguments:
            resource_path: the path to the directory in which nodenet and world directories reside
        """

        self.nodenet_data = crawl_definition_files(path=os.path.join(resource_path, NODENET_DIRECTORY), type="nodenet")
        self.world_data = crawl_definition_files(path=os.path.join(resource_path, WORLD_DIRECTORY), type="world")
        if not self.world_data:
            # create a default world for convenience.
            uid = tools.generate_uid()
            filename = os.path.join(RESOURCE_PATH, WORLD_DIRECTORY, uid)
            self.world_data[uid] = Bunch(uid=uid, name="default", filename=filename, version=1)
            with open(os.path.join(RESOURCE_PATH, WORLD_DIRECTORY, uid), 'w+') as fp:
                fp.write(json.dumps(self.world_data[uid], sort_keys=True, indent=4))
            fp.close()

        for uid in self.world_data:
            if "world_type" in self.world_data[uid]:
                try:
                    self.worlds[uid] = self._get_world_class(self.world_data[uid].world_type)(self,
                        **self.world_data[uid])
                except AttributeError, err:
                    warnings.warn("Unknown world_type: %s (%s)" % (self.world_data[uid].world_type, err.message))
            else:
                self.worlds[uid] = world.World(self, **self.world_data[uid])
        self.init_runners()

    def init_runners(self):
        """Initialize the threads for the continuous simulation of nodenets and worlds"""
        if 'worldrunner_timestep' not in configs:
            configs['worldrunner_timestep'] = 5000
            configs['nodenetrunner_timestep'] = 1000
            configs.save_configs()
        self.runner['world']['runner'] = Thread(target=self.worldrunner)
        self.runner['world']['runner'].daemon = True
        self.runner['nodenet']['runner'] = Thread(target=self.nodenetrunner)
        self.runner['nodenet']['runner'].daemon = True
        self.runner['world']['runner'].start()
        self.runner['nodenet']['runner'].start()

    def nodenetrunner(self):
        """Looping thread to simulate node nets continously"""
        while True:
            step = timedelta(milliseconds=configs['nodenetrunner_timestep'])
            start = datetime.now()
            for uid in self.nodenets:
                if self.nodenets[uid].is_active:
                    print "%s stepping nodenet %s" % (str(start), self.nodenets[uid].name)
                    self.nodenets[uid].step()
            left = step - (datetime.now() - start)
            time.sleep(float(str(left)[5:]))  # cut hours, minutes, convert to float.

    def worldrunner(self):
        """Looping thread to simulate worlds continously"""
        while True:
            if configs['worldrunner_timestep'] > 1000:
                step = timedelta(seconds=configs['worldrunner_timestep'] / 1000)
            else:
                step = timedelta(milliseconds=configs['worldrunner_timestep'])
            start = datetime.now()
            for uid in self.worlds:
                if self.worlds[uid].is_active:
                    print "%s stepping world %s" % (str(start), self.worlds[uid].name)
                    self.worlds[uid].step()
            left = step - (datetime.now() - start)
            if left.total_seconds() > 0:
                time.sleep(left.total_seconds())

    def _get_world_uid_for_nodenet_uid(self, nodenet_uid):
        """ Temporary method to get the world uid to a given nodenet uid.
            TODO: I guess this should be handled a bit differently?
        """
        if nodenet_uid in self.nodenet_data:
            return self.nodenet_data[nodenet_uid].world
        return None

    def _get_world_class(self, world_type):
        try:
            return getattr(world, world_type)
        except AttributeError:
            # here be dragons
            __import__("micropsi_core.world.%s" % world_type, fromlist=['micropsi_core.world'])
            mod = __import__("micropsi_core.world.%s.%s" % (world_type, world_type),
                fromlist=['micropsi_core.world.%s' % world_type])
            return getattr(mod, world_type.capitalize())

    # MicroPsi API

    # Nodenet
    def get_available_nodenets(self, owner=None):
        """Returns a dict of uids: Nodenet of available (running and stored) nodenets.

        Arguments:
            owner (optional): when submitted, the list is filtered by this owner
        """
        if owner:
            return dict(
                (uid, self.nodenet_data[uid]) for uid in self.nodenet_data if self.nodenet_data[uid].owner == owner)
        else:
            return self.nodenet_data

    def get_nodenet(self, nodenet_uid):
        """Returns the nodenet with the given uid, and loads into memory if necessary.
        Returns None if nodenet does not exist"""

        if nodenet_uid not in self.nodenets:
            if nodenet_uid in self.get_available_nodenets():
                self.load_nodenet(nodenet_uid)
            else:
                return None
        return self.nodenets[nodenet_uid]

    def load_nodenet(self, nodenet_uid):
        """ Load the nodenet with the given uid into memeory
            TODO: how do we know in which world we want to load the nodenet?
            I've added the world uid to the nodenet serialized data for the moment

            Arguments:
                nodenet_uid
            Returns:
                 True, nodenet_uid on success
                 False, errormessage on failure

        """
        if nodenet_uid in self.nodenet_data:
            world = worldadapter = None
            if nodenet_uid not in self.nodenets:
                data = self.nodenet_data[nodenet_uid]
                # for uid in self.nodenets: # TODO @Doik why are the nodenets unloaded here?
                #    if self.nodenets[uid].owner == data.owner:
                #        self.unload_nodenet(uid)
                #        break
                if data.get('world'):
                    world = self.worlds[data.world] or None
                    worldadapter = data.get('worldadapter')
                self.nodenets[nodenet_uid] = Nodenet(self, data.filename, name=data.name, worldadapter=worldadapter,
                    world=world, owner=data.owner, uid=data.uid)
            else:
                world = self.nodenets[nodenet_uid].world or None
                worldadapter = self.nodenets[nodenet_uid].worldadapter
            if world:
                world.register_nodenet(worldadapter, nodenet_uid)
            return True, nodenet_uid
        return False, "no such nodenet"

    def unload_nodenet(self, nodenet_uid):
        """ Unload the nodenet.
            Deletes the instance of this nodenet without deleting it from the storage

            Arguments:
                nodenet_uid
        """
        if not nodenet_uid in self.nodenets: return False
        if self.nodenets[nodenet_uid].world:
            self.nodenets[nodenet_uid].world.unregister_nodenet(nodenet_uid)
        del self.nodenets[nodenet_uid]
        return True


    def get_nodenet_area(self, nodenet_uid, nodespace="Root", x1=0, x2=-1, y1=0, y2=-1):
        """ return all nodes and links within the given area of the nodenet
            for representation in the UI
            TODO
        """
        if x2 < 0 or y2 < 0:
            data = {}
            for key in self.nodenets[nodenet_uid].state:
                if key in ['uid', 'links', 'nodespaces', 'monitors']:
                    data[key] = self.nodenets[nodenet_uid].state[key]
                elif key == "nodes":
                    i = 0
                    data[key] = {}
                    for id in self.nodenets[nodenet_uid].state[key]:
                        i += 1
                        data[key][id] = self.nodenets[nodenet_uid].state[key][id]
                        if i > 500:
                            break
            return data
        else:
            return self.nodenets[nodenet_uid].get_nodespace_area(nodespace, x1, x2, y1, y2)

    def new_nodenet(self, nodenet_name, worldadapter, template=None, owner="", world_uid=None, uid=None):
        """Creates a new node net manager and registers it.

        Arguments:
            worldadapter: the type of the world adapter supported by this nodenet. Also used to determine the set of
                gate types supported for directional activation spreading of this nodenet, and the initial node types
            owner (optional): the creator of this nodenet
            world_uid (optional): if submitted, attempts to bind the nodenet to this world
            uid (optional): if submitted, this is used as the UID for the nodenet (normally, this is generated)

        Returns
            nodenet_uid if successful,
            None if failure
        """
        if template is not None and template in self.nodenet_data:
            if template in self.nodenets:
                data = self.nodenets[template].state.copy()
            else:
                data = self.nodenet_data[template].copy()
        else:
            data = dict(
                nodes=dict(),
                links=dict(),
                step=0,
                version=1
            )
        if not uid: uid = tools.generate_uid()
        data.update(dict(
            uid=uid,
            name=nodenet_name,
            worldadapter=worldadapter,
            owner=owner,
            world=world_uid
        ))
        data['filename'] = os.path.join(RESOURCE_PATH, NODENET_DIRECTORY, data['uid'])
        self.nodenet_data[data['uid']] = Bunch(**data)
        with open(data['filename'], 'w+') as fp:
            fp.write(json.dumps(data, sort_keys=True, indent=4))
        fp.close()
        #self.load_nodenet(data['uid'])
        return True, data['uid']

    def clear_nodenet(self, nodenet_uid):
        """Deletes all contents of a nodenet"""

        nodenet = self.get_nodenet(nodenet_uid)
        nodenet.nodes = {}
        nodenet.links = {}
        nodenet.active_nodes = {}
        nodenet.privileged_active_nodes = {}
        nodenet.monitors = {}

        nodenet.nodes_by_coords = {}
        nodenet.max_coords = {'x': 0, 'y': 0}

        nodenet.nodespaces = {}
        Nodespace(nodenet, None, (0,0), "Root", "Root")

    def delete_nodenet(self, nodenet_uid):
        """Unloads the given nodenet from memory and deletes it from the storage.

        Simple unloading is maintained automatically when a nodenet is suspended and another one is accessed.
        """
        self.unload_nodenet(nodenet_uid)
        os.remove(self.nodenet_data[nodenet_uid].filename)
        del self.nodenet_data[nodenet_uid]
        return True

    def set_nodenet_properties(self, nodenet_uid, nodenet_name=None, worldadapter=None, world_uid=None, owner=None):
        """Sets the supplied parameters (and only those) for the nodenet with the given uid."""
        nodenet = self.nodenets[nodenet_uid]
        if world_uid is None:
            world_uid = nodenet.world
        if worldadapter is None:
            worldadapter = nodenet.worldadapter
        if world_uid is not None and worldadapter is not None:
            assert worldadapter in self.worlds[world_uid].supported_worldadapters
            nodenet.world = self.worlds[world_uid]
            nodenet.worldadapter = worldadapter
            self.worlds[world_uid].register_nodenet(nodenet_uid, worldadapter)
        if nodenet_name:
            nodenet.name = nodenet_name
        if owner:
            nodenet.owner = owner
        self.nodenet_data[nodenet_uid] = Bunch(**nodenet.state)
        return True

    def start_nodenetrunner(self, nodenet_uid):
        """Starts a thread that regularly advances the given nodenet by one step."""
        self.nodenets[nodenet_uid].is_active = True
        return True

    def set_nodenetrunner_timestep(self, timestep):
        """Sets the speed of the nodenet simulation in ms.

        Argument:
            timestep: sets the simulation speed.
        """
        configs['nodenetrunner_timestep'] = timestep
        self.runner['nodenet']['timestep'] = timestep
        return True

    def get_nodenetrunner_timestep(self):
        """Returns the speed that has been configured for the nodenet runner (in ms)."""
        return configs['nodenetrunner_timestep']

    def get_is_nodenet_running(self, nodenet_uid):
        """Returns True if a nodenet runner is active for the given nodenet, False otherwise."""
        return self.nodenets[nodenet_uid].is_active

    def stop_nodenetrunner(self, nodenet_uid):
        """Stops the thread for the given nodenet."""
        self.nodenets[nodenet_uid].is_active = False
        return True

    def step_nodenet(self, nodenet_uid, nodespace=None):
        """Advances the given nodenet by one simulation step.

        Arguments:
            nodenet_uid: The uid of the nodenet
            nodespace (optional): when supplied, returns the contents of the nodespace after the simulation step
        """
        self.nodenets[nodenet_uid].step()
        return self.nodenets[nodenet_uid].state['step']

    def revert_nodenet(self, nodenet_uid):
        """Returns the nodenet to the last saved state."""
        self.unload_nodenet(nodenet_uid)
        self.load_nodenet(nodenet_uid)
        return True

    def save_nodenet(self, nodenet_uid):
        """Stores the nodenet on the server (but keeps it open)."""
        nodenet = self.nodenets[nodenet_uid]
        with open(os.path.join(RESOURCE_PATH, NODENET_DIRECTORY, nodenet.filename), 'w+') as fp:
            fp.write(json.dumps(nodenet.state, sort_keys=True, indent=4))
        fp.close()
        return True

    def export_nodenet(self, nodenet_uid):
        """Exports the nodenet state to the user, so it can be viewed and exchanged.

        Returns a string that contains the nodenet state in JSON format.
        """
        return json.dumps(self.nodenets[nodenet_uid].state, sort_keys=True, indent=4)

    def import_nodenet(self, string, owner=None):
        """Imports the nodenet state, instantiates the nodenet.

        Arguments:
            nodenet_uid: the uid of the nodenet (may overwrite existing nodenet)
            string: a string that contains the nodenet state in JSON format.
        """
        nodenet_data = json.loads(string)
        if 'uid' not in nodenet_data:
            nodenet_data['uid'] = tools.generate_uid()
        if 'owner':
            nodenet_data['owner'] = owner
        # assert nodenet_data['world'] in self.worlds
        filename = os.path.join(RESOURCE_PATH, NODENET_DIRECTORY, nodenet_data['uid'])
        nodenet_data['filename'] = filename
        with open(filename, 'w+') as fp:
            fp.write(json.dumps(nodenet_data))
        fp.close()
        self.nodenet_data[nodenet_data['uid']] = parse_definition(nodenet_data, filename)
        return True

    def merge_nodenet(self, nodenet_uid, string):
        """Merges the nodenet data with an existing nodenet, instantiates the nodenet.

        Arguments:
            nodenet_uid: the uid of the existing nodenet (may overwrite existing nodenet)
            string: a string that contains the nodenet data that is to be merged in JSON format.
        """
        nodenet = self.nodenets[nodenet_uid]
        data = json.loads(string)
        # these values shouldn't be overwritten:
        for key in ['uid', 'filename', 'world']:
            data.pop(key, None)
        nodenet.state.update(data)
        self.save_nodenet(nodenet_uid)
        self.unload_nodenet(nodenet_uid)
        self.load_nodenet(nodenet_uid)
        return True

    def copy_nodes(self, node_uids, source_nodenet_uid, target_nodenet_uid, target_nodespace_uid="Root",
                   copy_associated_links=True):
        """Copies a set of netentities, either between nodenets or within a nodenet. If a target nodespace
        is supplied, all nodes will be inserted below that target nodespace, otherwise below "Root".
        If parent nodespaces are included in the set of node_uids, the contained nodes will remain in
        these parent nodespaces.
        Only explicitly listed nodes and nodespaces will be copied.
        UIDs will be kept if possible, but renamed in case of conflicts.

        Arguments:
            node_uids: a list of uids of nodes and nodespaces
            source_nodenet_uid
            target_nodenet_uid
            target_nodespace_uid: the uid of the nodespace into which the nodes will be copied
            copy_associated_links: if True, links to not-copied nodes will be copied, too (of course, this works
                only within the same nodenet)
        """
        source_nodenet = self.nodenets[source_nodenet_uid]
        target_nodenet = self.nodenets[target_nodenet_uid]
        nodes = {}
        nodespaces = {}
        for node_uid in node_uids:
            if node_uid in source_nodenet.nodes:
                nodes[node_uid] = source_nodenet.nodes[node_uid]
            elif node_uid in source_nodenet.nodespaces:
                nodespaces[node_uid] = source_nodenet.nodespaces[node_uid]
        target_nodenet.copy_nodes(nodes, nodespaces, target_nodespace_uid, copy_associated_links)
        return True

    # World
    def get_available_worlds(self, owner=None):
        """Returns a dict of uids: World of (running and stored) worlds.

        Arguments:
            owner (optional): when submitted, the list is filtered by this owner
        """
        if owner:
            return dict((uid, self.worlds[uid]) for uid in self.worlds if self.worlds[uid].owner == owner)
        else:
            return self.worlds

    def get_world_properties(self, world_uid):
        """ Returns some information about the current world for the client:
        * Available worldadapters
        * Datasources and -targets offered by the world / worldadapter
        * Available Nodetypes

        Arguments:
            world_uid: the uid of the worldad

        Returns:
            dictionary containing the information
        """

        data = self.worlds[world_uid].data
        data['worldadapters'] = self.get_worldadapters(world_uid)
        return data

    def get_worldadapters(self, world_uid):
        """Returns the world adapters available in the given world"""

        data = {}
        for name, worldadapter in self.worlds[world_uid].supported_worldadapters.items():
            data[name] = {
                'datasources': worldadapter.datasources.keys(),
                'datatargets': worldadapter.datatargets.keys()
            }
        return data

    def get_world_objects(self, world_uid, type=None):
        if world_uid in self.worlds:
            return self.worlds[world_uid].get_world_objects(type)
        return False

    def new_world(self, world_name, world_type, owner=""):
        """Creates a new world manager and registers it.

        Arguments:
            world_name: the name of the world
            world_type: the type of the world
            owner (optional): the creator of this world

        Returns
            world_uid if successful,
            None if failure
        """
        uid = tools.generate_uid()
        filename = os.path.join(RESOURCE_PATH, WORLD_DIRECTORY, uid)
        self.world_data[uid] = Bunch(uid=uid, name=world_name, world_type=world_type, filename=filename, version=1,
            owner=owner)
        with open(filename, 'w+') as fp:
            fp.write(json.dumps(self.world_data[uid], sort_keys=True, indent=4))
        fp.close()
        try:
            self.worlds[uid] = self._get_world_class(world_type)(self, **self.world_data[uid])
        except AttributeError:
            return False, "World type unknown"
        return True, uid

    def delete_world(self, world_uid):
        """Removes the world with the given uid from the server (and unloads it from memory if it is running.)"""
        for uid in self.nodenets:
            if self.nodenets[uid].world and self.nodenets[uid].world.uid == world_uid:
                self.nodenets[uid].world = None
        del self.worlds[world_uid]
        os.remove(self.world_data[world_uid].filename)
        del self.world_data[world_uid]
        return True

    def get_world_view(self, world_uid, step):
        """Returns the current state of the world for UI purposes, if current step is newer than the supplied one."""
        if step < self.worlds[world_uid].current_step:
            return self.worlds[world_uid].get_world_view(step)
        return {}

    def set_world_properties(self, world_uid, world_name=None, world_type=None, owner=None):
        """Sets the supplied parameters (and only those) for the world with the given uid."""
        pass

    def start_worldrunner(self, world_uid):
        """Starts a thread that regularly advances the world simulation."""
        self.worlds[world_uid].is_active = True
        return True

    def get_worldrunner_timestep(self):
        """Returns the speed that has been configured for the world runner (in ms)."""
        return configs['worldrunner_timestep']

    def get_is_world_running(self, world_uid):
        """Returns True if an worldrunner is active for the given world, False otherwise."""
        return self.worlds[world_uid].is_active

    def set_worldrunner_timestep(self, timestep):
        """Sets the interval of the simulation steps for the world runner (in ms)."""
        configs['worldrunner_timestep'] = timestep
        return True

    def stop_worldrunner(self, world_uid):
        """Ends the thread of the continuous world simulation."""
        self.worlds[world_uid].is_active = False
        return True

    def step_world(self, world_uid, return_world_view=False):
        """Advances the world simulation by one step.

        Arguments:
            world_uid: the uid of the simulation world
            return_world_view: if True, return the current world state for UI purposes
        """
        self.worlds[world_uid].step()
        if return_world_view:
            return self.get_world_view(world_uid)
        return True

    def revert_world(self, world_uid):
        """Reverts the world to the last saved state."""
        data = self.world_data[world_uid]
        self.worlds[world_uid] = self._get_world_class(data.world_type)(self, **data)
        return True

    def save_world(self, world_uid):
        """Stores the world state on the server."""
        with open(os.path.join(RESOURCE_PATH, WORLD_DIRECTORY, world_uid), 'w+') as fp:
            fp.write(json.dumps(self.worlds[world_uid].data, sort_keys=True, indent=4))
        fp.close()
        return True

    def export_world(self, world_uid):
        """Returns a JSON string with the current state of the world."""
        return json.dumps(self.worlds[world_uid].data, sort_keys=True, indent=4)

    def import_world(self, worlddata, owner=None):
        """Imports a JSON string with world data. May overwrite an existing world."""
        data = json.loads(worlddata)
        if not 'uid' in data:
            data['uid'] = tools.generate_uid()
        if owner is not None:
            data['owner'] = owner
        filename = os.path.join(RESOURCE_PATH, WORLD_DIRECTORY, data['uid'])
        data['filename'] = filename
        with open(filename, 'w+') as fp:
            fp.write(json.dumps(data))
        fp.close()
        self.world_data[data['uid']] = parse_definition(data, filename)
        self.worlds[data['uid']] = self._get_world_class(self.world_data[data['uid']].world_type)(self,
            **self.world_data[data['uid']])
        return data['uid']

    # Monitor

    def add_gate_monitor(self, nodenet_uid, node_uid, gate):
        """Adds a continuous monitor to the activation of a gate. The monitor will collect the activation
        value in every simulation step."""
        nodenet = self.nodenets[nodenet_uid]
        monitor = Monitor(nodenet, node_uid, 'gate', gate)
        nodenet.monitors[monitor.uid] = monitor
        return monitor.data

    def add_slot_monitor(self, nodenet_uid, node_uid, slot):
        """Adds a continuous monitor to the activation of a slot. The monitor will collect the activation
        value in every simulation step."""
        nodenet = self.nodenets[nodenet_uid]
        monitor = Monitor(nodenet, node_uid, 'slot', slot)
        nodenet.monitors[monitor.uid] = monitor
        return monitor.data

    def remove_monitor(self, nodenet_uid, monitor_uid):
        """Deletes an activation monitor."""
        del self.nodenets[nodenet_uid].data['monitors'][monitor_uid]
        del self.nodenets[nodenet_uid].monitors[monitor_uid]
        return True

    def clear_monitor(self, nodenet_uid, monitor_uid):
        """Leaves the monitor intact, but deletes the current list of stored values."""
        self.nodenets[nodenet_uid].monitors(monitor_uid).clear()
        return True

    def export_monitor_data(self, nodenet_uid, monitor_uid=None):
        """Returns a string with all currently stored monitor data for the given nodenet."""
        if monitor_uid is not None:
            return self.nodenets[nodenet_uid].state['monitors'][monitor_uid]
        else:
            return self.nodenets[nodenet_uid].state.get('monitors', {})

    def get_monitor_data(self, nodenet_uid, step):
        """Returns a dictionary of monitor_uid: [node_name/node_uid, slot_type/gate_type, activation_value] for
        the current step, it the current step is newer than the supplied simulation step."""
        pass

    # Node operations

    def get_nodespace(self, nodenet_uid, nodespace, step, **coordinates):
        """Returns the current state of the nodespace for UI purposes, if current step is newer than supplied one."""
        data = {}
        if step < self.nodenets[nodenet_uid].current_step:
            data = self.get_nodenet_area(nodenet_uid, nodespace, **coordinates)
            data.update({'current_step': self.nodenets[nodenet_uid].current_step})
        return data

    def get_node(self, nodenet_uid, node_uid):
        """Returns a dictionary with all node parameters, if node exists, or None if it does not. The dict is
        structured as follows:
            {
                uid: unique identifier,
                name (optional): display name,
                type: node type,
                parent: parent nodespace,
                x (optional): x position,
                y (optional): y position,
                activation: activation value,
                symbol (optional): a short string for compact display purposes,
                slots (optional): a list of lists [slot_type, {activation: activation_value,
                                                               links (optional): [link_uids]} (optional)]
                gates (optional): a list of lists [gate_type, {activation: activation_value,
                                                               function: gate_function (optional),
                                                               params: {gate_parameters} (optional),
                                                               links (optional): [link_uids]} (optional)]
                parameters (optional): a dict of arbitrary parameters that can make nodes stateful
            }
         """
        return self.nodenets[nodenet_uid].nodes[node_uid]

    def add_node(self, nodenet_uid, type, pos, nodespace="Root", state=None, uid=None, name="", parameters=None):
        """Creates a new node. (Including nodespace, native module.)

        Arguments:
            nodenet_uid: uid of the nodespace manager
            type: type of the node
            position: position of the node in the current nodespace
            nodespace: uid of the nodespace
            uid (optional): if not supplied, a uid will be generated
            name (optional): if not supplied, the uid will be used instead of a display name
            parameters (optional): a dict of arbitrary parameters that can make nodes stateful

        Returns:
            node_uid if successful,
            None if failure.
        """
        nodenet = self.get_nodenet(nodenet_uid)
        if type == "Nodespace":
            nodespace = Nodespace(nodenet, nodespace, pos, name=name, uid=uid)
            uid = nodespace.uid
        else:
            node = Node(nodenet, nodespace, pos, name=name, type=type, uid=uid, parameters=parameters)
            uid = node.uid
            nodenet.update_node_positions()
        return True, uid

    def set_node_position(self, nodenet_uid, node_uid, pos):
        """Positions the specified node at the given coordinates."""
        nodenet = self.nodenets[nodenet_uid]
        if node_uid in nodenet.nodes:
            nodenet.nodes[node_uid].position = pos
        elif node_uid in nodenet.nodespaces:
            nodenet.nodespaces[node_uid].position = pos
        nodenet.update_node_positions()
        return True

    def set_node_name(self, nodenet_uid, node_uid, name):
        """Sets the display name of the node"""
        nodenet = self.nodenets[nodenet_uid]
        if node_uid in nodenet.nodes:
            nodenet.nodes[node_uid].name = name
        elif node_uid in nodenet.nodespaces:
            nodenet.nodespaces[node_uid].name = name
        return True

    def set_node_state(self, nodenet_uid, node_uid, state):
        """ Sets the state of the given node to the given state,
            provided, the nodetype allows the given state """
        node = self.nodenets[nodenet_uid].nodes[node_uid]
        if state and state in node.nodetype.states:
            node.state = state
            return True
        return False

    def set_node_activation(self, nodenet_uid, node_uid, activation):
        self.nodenets[nodenet_uid].nodes[node_uid].activation = activation
        return True

    def delete_node(self, nodenet_uid, node_uid):
        """Removes the node"""
        nodenet = self.nodenets[nodenet_uid]
        if node_uid in nodenet.nodespaces:
            for uid, node in nodenet.nodes.items():
                if node.parent_nodespace == node_uid:
                    self.delete_node(nodenet_uid, uid)
            parent_nodespace = nodenet.nodespaces.get(nodenet.nodespaces[node_uid].parent_nodespace)
            if parent_nodespace:
                parent_nodespace.netentities["nodespaces"].remove(node_uid)
            del nodenet.nodespaces[node_uid]
            del nodenet.state['nodespaces'][node_uid]
        else:
            nodenet.delete_node(node_uid)
        return True

    def get_available_node_types(self, nodenet_uid=None):
        """Returns a list of available node types. (Including native modules.)"""
        data = STANDARD_NODETYPES.copy()
        if nodenet_uid:
            data.update(self.nodenets[nodenet_uid].state.get('nodetypes', {}))
        return data

    def get_available_native_module_types(self, nodenet_uid):
        """Returns a list of native modules.
        If an nodenet uid is supplied, filter for node types defined within this nodenet."""
        return self.nodenets[nodenet_uid].state['nodetypes']

    def get_nodefunction(self, nodenet_uid, node_type):
        """Returns the current node function for this node type"""
        return self.nodenets[nodenet_uid].nodetypes[node_type].nodefunction_definition

    def set_nodefunction(self, nodenet_uid, node_type, nodefunction=None):
        """Sets a new node function for this node type. This amounts to a program that is executed every time the
        node becomes active. Parameters of the function are the node itself (and thus, its slots, gates and
        parent nodespace), the nodenet, and the parameter dict of this node).
        Setting the node_function to None will return it to its default state (passing the slot activations to
        all gate functions).
        """
        self.nodenets[nodenet_uid].nodetypes[node_type].nodefunction_definition = nodefunction
        return True

    def set_node_parameters(self, nodenet_uid, node_uid, parameters):
        """Sets a dict of arbitrary values to make the node stateful."""
        self.nodenets[nodenet_uid].nodes[node_uid].parameters = parameters
        return True

    def add_node_type(self, nodenet_uid, node_type, slots=[], gates=[], node_function=None, parameters=[]):
        """Adds or modifies a native module.

        Arguments:
            nodenet_uid: the nodenet into which the native module will be saved
            node_type: the identifier of the native module. If it already exists for another user, the new definition
                will hide the old one from view.
            node_function (optional): the program code of the native module. The native module is defined as a
                python function that takes the current node, the nodenet manager and the node parameters as arguments.
                The default node function takes the slot activations and calls all gatefunctions with
                it as an argument.
            slots (optional): the list of slot types for this node type
            gates (optional): the list of gate types for this node type
            parameters (optional): a dict of arbitrary parameters that can be used by the nodefunction to store states
        """
        nodenet = self.nodenets[nodenet_uid]
        nodenet.nodetypes[node_type] = Nodetype(node_type, nodenet, slots, gates, [], parameters,
            nodefunction_definition=node_function)
        return True

    def delete_node_type(self, nodenet_uid, node_type):
        """Remove the node type from the current nodenet definition, if it is part of it."""
        try:
            del self.nodenets[nodenet_uid].state['nodetypes'][node_type]
            return True
        except KeyError:
            return False

    def get_slot_types(self, nodenet_uid, node_type):
        """Returns the list of slot types for the given node type."""
        return self.nodenets[nodenet_uid].nodetypes[node_type].slottypes

    def get_gate_types(self, nodenet_uid, node_type):
        """Returns the list of gate types for the given node type."""
        return self.nodenets[nodenet_uid].nodetypes[node_type].gatetypes

    def get_gate_function(self, nodenet_uid, nodespace, node_type, gate_type):
        """Returns a string with the gate function of the given node and gate within the current nodespace.
        Gate functions are defined per nodespace, and handed the parameters dictionary. They must return an activation.
        """
        return self.nodenets[nodenet_uid].state['nodespaces'][nodespace]['gatefunctions'].get(node_type, {}).get(
            gate_type)

    def set_gate_function(self, nodenet_uid, nodespace, node_type, gate_type, gate_function=None, parameters=None):
        """Sets the gate function of the given node and gate within the current nodespace.
        Gate functions are defined per nodespace, and handed the parameters dictionary. They must return an activation.
        The default function is a threshold with parameter t=0.
        None reverts the custom gate function of the given node and gate within the current nodespace to the default.
        Parameters is a list of keys for values of the gate function.
        """
        self.nodenets[nodenet_uid].nodespaces[nodespace].set_gate_function(node_type, gate_type, gate_function,
            parameters)
        return True

    def set_gate_parameters(self, nodenet_uid, node_uid, gate_type, parameters=None):
        """Sets the gate parameters of the given gate of the given node to the supplied dictionary."""
        self.nodenets[nodenet_uid].nodes[node_uid].set_gate_parameters(gate_type, parameters)
        return True

    def get_available_datasources(self, nodenet_uid):
        """Returns a list of available datasource types for the given nodenet."""
        return self.worlds[self._get_world_uid_for_nodenet_uid(nodenet_uid)].get_available_datasources(nodenet_uid)

    def get_available_datatargets(self, nodenet_uid):
        """Returns a list of available datatarget types for the given nodenet."""
        return self.worlds[self._get_world_uid_for_nodenet_uid(nodenet_uid)].get_available_datatargets(nodenet_uid)

    def bind_datasource_to_sensor(self, nodenet_uid, sensor_uid, datasource):
        """Associates the datasource type to the sensor node with the given uid."""
        node = self.nodenets[nodenet_uid].nodes[sensor_uid]
        if node.type == "Sensor":
            node.parameters.update({'datasource': datasource})
            return True
        return False

    def bind_datatarget_to_actor(self, nodenet_uid, actor_uid, datatarget):
        """Associates the datatarget type to the actor node with the given uid."""
        node = self.nodenets[nodenet_uid].nodes[actor_uid]
        if node.type == "Actor":
            node.parameters.update({'datatarget': datatarget})
            return True
        return False

    def add_link(self, nodenet_uid, source_node_uid, gate_type, target_node_uid, slot_type, weight=1, certainty=1,
                 uid=None):
        """Creates a new link.

        Arguments.
            source_node_uid: uid of the origin node
            gate_type: type of the origin gate (usually defines the link type)
            target_node_uid: uid of the target node
            slot_type: type of the target slot
            weight: the weight of the link (a float)
            certainty (optional): a probabilistic parameter for the link
            uid (option): if none is supplied, a uid will be generated

        Returns:
            link_uid if successful,
            None if failure
        """
        nodenet = self.nodenets[nodenet_uid]

        # check if link already exists
        existing_uid = get_link_uid(
            nodenet.nodes[source_node_uid], gate_type,
            nodenet.nodes[target_node_uid], slot_type)
        if existing_uid:
            link = nodenet.links[existing_uid]
            link.weight = weight
            link.certainty = certainty
        else:
            link = Link(
                nodenet.nodes[source_node_uid],
                gate_type,
                nodenet.nodes[target_node_uid],
                slot_type,
                weight=weight,
                certainty=certainty,
                uid=uid)
            nodenet.links[link.uid] = link
        return True, link.uid

    def set_link_weight(self, nodenet_uid, link_uid, weight, certainty=1):
        """Set weight of the given link."""
        nodenet = self.nodenets[nodenet_uid]
        nodenet.state['links'][link_uid]['weight'] = weight
        nodenet.state['links'][link_uid]['certainty'] = certainty
        nodenet.links[link_uid].weight = weight
        nodenet.links[link_uid].certainty = certainty
        return True

    def get_link(self, nodenet_uid, link_uid):
        """Returns a dictionary of the parameters of the given link, or None if it does not exist. It is
        structured as follows:

            {
                uid: unique identifier,
                source_node_uid: uid of source node,
                gate_type: type of source gate (amounts to link type),
                target_node_uid: uid of target node,
                gate_type: type of target gate,
                weight: weight of the link (float value),
                certainty: probabilistic weight of the link (float value),
            }
        """
        return self.nodenets[nodenet_uid].links[link_uid]

    def delete_link(self, nodenet_uid, link_uid):
        """Delete the given link."""
        nodenet = self.nodenets[nodenet_uid]
        nodenet.links[link_uid].remove()
        del nodenet.links[link_uid]
        del nodenet.state['links'][link_uid]
        return True

    def align_nodes(self, nodenet_uid, nodespace):
        """Perform auto-alignment of nodes in the current nodespace"""
        result = node_alignment.align(self.nodenets[nodenet_uid], nodespace)
        if result:
            self.nodenets[nodenet_uid].update_node_positions()
        return result

    def add_label(self, nodenet_uid, label_text, node_uid, language="en", weight=1, certainty=1):
        """Adds a label to a node within a given nodenet"""

        nodenet = self.nodenets[nodenet_uid]
        if not isinstance(language, basestring) or not language:
            raise ValueError, "Illegal language code supplied"

        node = nodenet.nodes[node_uid]

        # test if nodespace with the given language already exists
        nodespace = nodenet.nodespaces.get(language)
        if nodespace is None:
            nodespace = Nodespace(nodenet, "Root", (100, 100), name="Labels " + language, uid=language)

        # test if label already exists
        label_uid = language + " " + label_text
        labelnode = nodenet.nodes.get(label_uid)
        if labelnode is None:
            index = len(nodespace.netentities.get("nodes",[]))
            labelnode = Node(nodenet, nodespace.uid,
                type="Label",
                position=node_alignment.calculate_grid_position(index),
                name=label_text,
                uid=label_uid
            )

        # check if link already exists
        candidate = get_link_uid(labelnode, "ref", node, "gen")
        if candidate:
            weight = max(weight, nodenet.links[candidate].weight)
            certainty = max(weight, nodenet.links[candidate].certainty)

        # create/update links
        self.add_link(nodenet_uid, labelnode.uid, "ref", node.uid, "gen", weight, certainty)
        self.add_link(nodenet_uid, node.uid, "sym", labelnode.uid, "gen", weight, certainty)
        return True

    def delete_label(self, nodenet_uid, label_text, node_uid=None, language="en"):
        """Removes a label, either completely or from an individual node"""

        nodenet = self.nodenets[nodenet_uid]
        label_uid = language + " " + label_text
        labelnode = nodenet.nodes[label_uid]
        if node_uid:
            node = nodenet.nodes[node_uid]
            for sym_link in labelnode.slots["gen"].incoming:
                if nodenet.links[sym_link].source_node.uid == node.uid:
                    self.delete_link(nodenet_uid, sym_link)
                    break
            for ref_link in labelnode.gates["ref"].outgoing:
                if nodenet.links[ref_link].target_node.uid == node.uid:
                    self.delete_link(nodenet_uid, ref_link)
                    break
        else:
            self.delete_node(nodenet_uid, labelnode.uid)
        return True

    def get_available_labels(self, nodenet_uid, language="en"):
        """Returns a list of all available labels for a given nodenet"""

        nodenet = self.nodenets[nodenet_uid]
        labels = None
        if language in nodenet.nodespaces:
            nodespace = nodenet.nodespaces.get(language)
            label_nodes = nodespace.netentities.get("nodes",{})
            labels = sorted([nodenet.nodes[uid].name for uid in label_nodes])
        return labels or []

    def get_nodes_from_labels(self, nodenet_uid, label_text_list, language="en", max_nodes=10, fuzzy_search=True):
        """Returns a dictionary of node uids, together with the weight of their connections to the labels

        Arguments:
            nodenet_uid: the nodenet in which we operate
            label_text_list: a list of strings where each is treated as a textual label
            language: the locale (default is 'en')
            max_nodes: the number of associated nodes that are maximally returned
        """

        # TODO make this work with spreading activation instead of link weight comparison

        MAX_NUMBER_OF_CHECKED_NODES = 10000 # make sure that memory demands are not excessive

        nodenet = self.get_nodenet(nodenet_uid)
        if fuzzy_search:
            vocabulary = self.get_available_labels(nodenet_uid, language)

        labels = {}
        for i in label_text_list:
            label_uid = language +" "+ i
            if label_uid in nodenet.nodes:
                labels[i] = { "uid": label_uid, "weight" : 1.0 }
            if fuzzy_search:
                more_labels = difflib.get_close_matches(i, vocabulary)
                for j in more_labels:
                    label_uid = language + " " + j
                    if label_uid in nodenet.nodes:
                        weight = difflib.SequenceMatcher(None, i, j).ratio()
                        if j not in labels or labels[j]["weight"] < weight:
                            labels[j] = { "uid": label_uid, "weight" : weight }

        linked_nodes = {}
        for k in labels.values():
            for ref_link in nodenet.nodes[k["uid"]].gates["ref"].outgoing.values():
                linked_nodes[ref_link.target_node] = max(linked_nodes.get(ref_link.target_node, 0),
                    ref_link.weight*k["weight"])
                if len(linked_nodes) > MAX_NUMBER_OF_CHECKED_NODES: break
            if len(linked_nodes) > MAX_NUMBER_OF_CHECKED_NODES: break

        result_list = sorted(linked_nodes.iteritems(), key=operator.itemgetter(1))[:max_nodes]

        return {k: v for k, v in result_list}

    def get_blueprint_from_node(self, nodenet_uid, node_uid, depth=4):
        """Returns a nodenet fragment made up of nodes, and links of the types por, ret, sub, sur,
            starting from the given node and extending sub-ward from there"""

        nodenet = self.nodenets[nodenet_uid]
        nodes = {}
        links = {}

        def _get_blueprint_from_node(node_uid, nodes, links, depth):
            node = nodenet.nodes[node_uid]
            nodes[node.uid] = node
            if "por" in node.gates:
                outgoing = node.gates["por"].outgoing
                for l, link in outgoing.items():
                    links[l] = link
                    connected_node = outgoing[l].target_node
                    # try to add the inverse link
                    if "ret" in connected_node.gates:
                        for r, i_link in connected_node.gates["ret"].outgoing.items():
                            if i_link.target_node == nodenet.nodes[node_uid]:
                                links[r] = i_link
                                break
                    if not connected_node.uid in nodes:
                        _get_blueprint_from_node(connected_node.uid, nodes, links, depth)
                        # perhaps only choose the strongest link

            if "sub" in node.gates and depth > 0:
                outgoing = node.gates["sub"].outgoing
                for l, link in outgoing.items():
                    links[l] = link
                    connected_node = outgoing[l].target_node
                    # try to add the inverse link
                    if "sur" in connected_node.gates:
                        for r, i_link in connected_node.gates["sur"].outgoing.items():
                            if i_link.target_node == nodenet.nodes[node_uid]:
                                links[r] = i_link
                                break
                    if not connected_node.uid in nodes:
                        _get_blueprint_from_node(connected_node.uid, nodes, links, depth - 1)

        _get_blueprint_from_node(node_uid, nodes, links, depth)
        return {
            "nodes": { uid: nodenet.state["nodes"][uid] for uid in nodes },
            "links": { l_uid: nodenet.state["links"][l_uid] for l_uid in links }}


    def get_stencils(self, label_list, language = "en", master_nodenet_uid="default_domain", max_stencils=5):
        """Ad hoc method for delivering suggestions from master nodenet

        Arguments:
            label_list: a list of strings that are used as search terms for retrieval
            master_nodenet_uid: the uid of the nodenet containing the stencils
        """
        if master_nodenet_uid not in self.nodenets:
            if master_nodenet_uid in self.get_available_nodenets():
                self.load_nodenet(master_nodenet_uid)

        if master_nodenet_uid not in self.nodenets: # we do not have suggestions for this domain
            return None



        labels = [ label.lower().strip() for label in label_list ]

        headnodes = self.get_nodes_from_labels(master_nodenet_uid, labels, language, max_nodes = max_stencils)
        return [self.get_blueprint_from_node(master_nodenet_uid, headnode.uid) for headnode in headnodes]


    def add_stencil(self, nodes, links, labels=None, language="en", master_nodenet_uid="default_domain", user=None):
        """Store a blueprint as a stencil in the master nodenet, and associate it with labels.
        Labels are extracted from the names of nodes, or used directly from the supplied list.

        Arguments:
            nodes: a dict of nodes, with types and names,
            links: a dict of links connecting these nodes (por/ret and sub/sur)
            labels: (optional) a list of strings that act as search terms later on
            language: (optional) the locale of the label(s)
            master_nodenet_uid: (optional) the uid of the nodenet of the domain
        """

        # check if master nodenet exists
        if not self.get_nodenet(master_nodenet_uid):
            self.new_nodenet(master_nodenet_uid, "Default", uid=master_nodenet_uid)
            self.load_nodenet(master_nodenet_uid)
        nodenet = self.nodenets[master_nodenet_uid]

        # check consistency before we drop this into the master nodenet
        for l_uid, l in links.items():
<<<<<<< HEAD
            source_node_id = l.get("source_node_uid", l.get("source_node"))  # fixme
            target_node_id = l.get("target_node_uid", l.get("target_node"))  # fixme
            if (not source_node_id in nodes and not source_node_id in nodenet) or (
                not target_node_id in nodes and not target_node_id in nodenet):
                raise KeyError, "node_uid referenced in link %s not found in nodes" % l_uid
            if not source_node_id in nodetable:
                nodetable[source_node_id] = {}
            nodetable[source_node_id][l_uid] = l
=======
            if (not l["source_node"] in nodes and not l["source_node"] in nodenet) or (
                not l["target_node"] in nodes and not l["target_node"] in nodenet):
                raise KeyError, "node_uid referenced in link %s not found in nodes" %l_uid
>>>>>>> 3ae15942

        headnode_uid = self._find_headnode(nodes, links)
        if not headnode_uid:
            raise KeyError, "No head node found in stencil"

        headnode = nodes[headnode_uid]

        primary_labels = labels or []
        secondary_labels = []
        for uid, node in nodes.items():
            if uid != headnode_uid:
                if node.get("name"):
                    secondary_labels.append(node["name"])

        # add stencil to domain nodenet
        for uid, node in nodes.items():
            if not uid in self.nodenets[master_nodenet_uid].nodes:
                self.add_node(master_nodenet_uid,
                    node.get("type", "Concept"),
                    node.get("pos", (0,0)),
                    "Root",
                    uid = uid,
                    name = node.get("name", ""))
        for l_uid, link in links.items():
            source_node_id = l.get("source_node_uid", l.get("source_node"))  # fixme
            target_node_id = l.get("target_node_uid", l.get("target_node"))  # fixme
            self.add_link(master_nodenet_uid,
                source_node_id,
                link["source_gate_name"],
                target_node_id,
                link["target_slot_name"],
                weight = link.get("weight", 1.0),
                certainty = link.get("certainty", 1.0)
            )
        for label in primary_labels:
            self.add_label(master_nodenet_uid, label.lower(), headnode_uid, language, weight=1)
        if headnode.get("name"):
            self.add_label(master_nodenet_uid, headnode["name"].lower(), headnode_uid, language, weight = 0.5)

        for label in secondary_labels:
            self.add_label(master_nodenet_uid, label.lower(), headnode_uid, language, weight=0.1)

        if user:
            self.add_label(master_nodenet_uid, user, headnode_uid, "users")

        return headnode_uid

    def _find_headnode(self, node_dict, link_dict):
        """Helper function to identify a possible head node for a stencil, based on the supplied dictionaries of
        nodes and links.
        Returns the uid of the headnode, or raises a KeyError if none is found"""

        nodetable = {}
        for l_uid, l in link_dict.items():
            if not l["source_node"] in nodetable:
                nodetable[l["source_node"]] = {}
            nodetable[l["source_node"]][l_uid] = l

        # find headnode
        headnode = None
        headnode_uid = None
        for uid, ls in nodetable.items():
            headnode_uid = uid
            for l_uid, link in ls.items():
                if link["source_gate_name"] in ("sur", "ret", "por"):
                    headnode_uid = None
                    break
            if headnode_uid:
                return headnode_uid

        if not headnode:
            if len(node_dict) == 1:
                headnode_uid = node_dict.keys()[0]
                return headnode_uid
            else:
                return None

    def delete_stencil_by_headnode(self, headnode_uid, master_nodenet_uid="default_domain"):
        """Deletes a stencil from an existing nodenet, by identifying the nodes below the headnode and
        removing them."""

        nodenet = self.get_nodenet(master_nodenet_uid)
        if headnode_uid not in nodenet.nodes:
            return False

        nodes = set()

        def _retrieve_stencil_nodes(node_uid, nodes):
            if not node_uid in nodes:
                nodes.add(node_uid)
                por_gates = nodenet.nodes[node_uid].gates.get("por")
                sub_gates = nodenet.nodes[node_uid].gates.get("sub")

                if por_gates:
                    for link in por_gates.outgoing.values():
                        _retrieve_stencil_nodes(link.target_node.uid, nodes)
                if sub_gates:
                    for link in sub_gates.outgoing.values():
                        _retrieve_stencil_nodes(link.target_node.uid, nodes)

        _retrieve_stencil_nodes(headnode_uid, nodes)
        for node_uid in nodes:
            self.delete_node(master_nodenet_uid, node_uid)

        return True

    def delete_all_stencils_of_user(self, user, master_nodenet_uid="default_domain"):
        """Deletes all stencils associated with a given user"""

        headnodes = self.get_nodes_from_labels(master_nodenet_uid, [user], "users", max_nodes = 9999999999)
        for node in headnodes:
            self.delete_stencil_by_headnode(node.uid, master_nodenet_uid)
        try:
            self.delete_label(master_nodenet_uid, user, language = "users")
        except KeyError:
            # user has no stencils. never mind.
            pass
        return True


    def turn_nodenet_into_stencil(self, nodenet_uid, language="en", master_nodenet_uid="default_domain", user = None):
        """Helper method to import existing blueprints into stencils, which are held in a master nodenet.
        It is recommended to create a master nodenet for every language and knowledge domain."""

        nodenet = self.get_nodenet(nodenet_uid)
        result = self.add_stencil(nodenet.state["nodes"], nodenet.state["links"], [nodenet.name],
            language, master_nodenet_uid, user)
        if result:
            self.save_nodenet(master_nodenet_uid)
        return result


    def delete_stencil_by_nodenet(self, nodenet_uid, master_nodenet_uid="default_domain"):
        """Helper method to delete stencils from blueprints, based on a nodenet that was used to create it"""

        nodenet = self.get_nodenet(nodenet_uid)
        headnode_uid = self._find_headnode(nodenet.state["nodes"], nodenet.state["links"])

        result = self.delete_stencil_by_headnode(headnode_uid, master_nodenet_uid)
        if result:
            self.save_nodenet(master_nodenet_uid)
        return result



def crawl_definition_files(path, type="definition"):
    """Traverse the directories below the given path for JSON definitions of nodenets and worlds,
    and return a dictionary with the signatures of these nodenets or worlds.
    """

    result = {}
    tools.mkdir(path)

    for user_directory_name, user_directory_names, file_names in os.walk(path):
        for definition_file_name in file_names:
            try:
                filename = os.path.join(user_directory_name, definition_file_name)
                with open(filename) as file:
                    data = parse_definition(json.load(file), filename)
                    result[data.uid] = data
            except ValueError:
                warnings.warn("Invalid %s data in file '%s'" % (type, definition_file_name))
            except IOError:
                warnings.warn("Could not open %s data file '%s'" % (type, definition_file_name))
    return result


def parse_definition(json, filename=None):
    if "uid" in json:
        result = dict(
            uid=json["uid"],
            name=json.get("name", json["uid"]),
            filename=filename or json.get("filename"),
            owner=json.get("owner")
        )
        if "worldadapter" in json:
            result['worldadapter'] = json["worldadapter"]
            result['world'] = json["world"]
        if "world_type" in json:
            result['world_type'] = json['world_type']
        return Bunch(**result)


def main():
    MicroPsiRuntime(RESOURCE_PATH)

    if __name__ == '__main__':
        main()<|MERGE_RESOLUTION|>--- conflicted
+++ resolved
@@ -1145,20 +1145,11 @@
 
         # check consistency before we drop this into the master nodenet
         for l_uid, l in links.items():
-<<<<<<< HEAD
             source_node_id = l.get("source_node_uid", l.get("source_node"))  # fixme
             target_node_id = l.get("target_node_uid", l.get("target_node"))  # fixme
             if (not source_node_id in nodes and not source_node_id in nodenet) or (
                 not target_node_id in nodes and not target_node_id in nodenet):
                 raise KeyError, "node_uid referenced in link %s not found in nodes" % l_uid
-            if not source_node_id in nodetable:
-                nodetable[source_node_id] = {}
-            nodetable[source_node_id][l_uid] = l
-=======
-            if (not l["source_node"] in nodes and not l["source_node"] in nodenet) or (
-                not l["target_node"] in nodes and not l["target_node"] in nodenet):
-                raise KeyError, "node_uid referenced in link %s not found in nodes" %l_uid
->>>>>>> 3ae15942
 
         headnode_uid = self._find_headnode(nodes, links)
         if not headnode_uid:
