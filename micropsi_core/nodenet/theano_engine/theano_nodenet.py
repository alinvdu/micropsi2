# -*- coding: utf-8 -*-

"""
Nodenet definition
"""
import json
import os
import copy
import warnings

import theano
from theano import tensor as T
import numpy as np
import scipy.sparse as sp
import scipy

from micropsi_core.nodenet import monitor
from micropsi_core.nodenet.nodenet import Nodenet
from micropsi_core.nodenet.node import Nodetype
from micropsi_core.nodenet.stepoperators import DoernerianEmotionalModulators
from micropsi_core.nodenet.theano_engine.theano_node import *
from micropsi_core.nodenet.theano_engine.theano_definitions import *
from micropsi_core.nodenet.theano_engine.theano_stepoperators import *
from micropsi_core.nodenet.theano_engine.theano_nodespace import *
from micropsi_core.nodenet.theano_engine.theano_netapi import TheanoNetAPI
from micropsi_core.nodenet.theano_engine.theano_partition import TheanoPartition

from configuration import config as settings


STANDARD_NODETYPES = {
    "Nodespace": {
        "name": "Nodespace"
    },
    "Comment": {
        "name": "Comment",
        "symbol": "#",
        'parameters': ['comment'],
        "shape": "Rectangle"
    },
    "Register": {
        "name": "Register",
        "slottypes": ["gen"],
        "nodefunction_name": "register",
        "gatetypes": ["gen"]
    },
    "Sensor": {
        "name": "Sensor",
        "parameters": ["datasource"],
        "nodefunction_name": "sensor",
        "gatetypes": ["gen"]
    },
    "Actor": {
        "name": "Actor",
        "parameters": ["datatarget"],
        "nodefunction_name": "actor",
        "slottypes": ["gen"],
        "gatetypes": ["gen"]
    },
    "Pipe": {
        "name": "Pipe",
        "slottypes": ["gen", "por", "ret", "sub", "sur", "cat", "exp"],
        "nodefunction_name": "pipe",
        "gatetypes": ["gen", "por", "ret", "sub", "sur", "cat", "exp"],
        "gate_defaults": {
            "gen": {
                "minimum": -1,
                "maximum": 1,
                "threshold": -1,
                "spreadsheaves": 0
            },
            "por": {
                "minimum": -1,
                "maximum": 1,
                "threshold": -1,
                "spreadsheaves": 0
            },
            "ret": {
                "minimum": -1,
                "maximum": 1,
                "threshold": -1,
                "spreadsheaves": 0
            },
            "sub": {
                "minimum": -1,
                "maximum": 1,
                "threshold": -1,
                "spreadsheaves": True
            },
            "sur": {
                "minimum": -1,
                "maximum": 1,
                "threshold": -1,
                "spreadsheaves": 0
            },
            "cat": {
                "minimum": -1,
                "maximum": 1,
                "threshold": -1,
                "spreadsheaves": 1
            },
            "exp": {
                "minimum": -1,
                "maximum": 1,
                "threshold": -1,
                "spreadsheaves": 0
            }
        },
        "parameters": ["expectation", "wait"],
        "parameter_defaults": {
            "expectation": 1,
            "wait": 10
        },
        'symbol': 'πp'
    },
    "Activator": {
        "name": "Activator",
        "slottypes": ["gen"],
        "parameters": ["type"],
        "parameter_values": {"type": ["por", "ret", "sub", "sur", "cat", "exp"]},
        "nodefunction_name": "activator"
    }
}

NODENET_VERSION = 1

class TheanoNodenet(Nodenet):
    """
        theano runtime engine implementation
    """

    @property
    def engine(self):
        return "theano_engine"

    @property
    def current_step(self):
        return self.__step

    @property
    def data(self):
        data = super(TheanoNodenet, self).data
        data['links'] = self.construct_links_dict()
        data['nodes'] = self.construct_nodes_dict()
        # for uid in data['nodes']:
        #    data['nodes'][uid]['gate_parameters'] = self.get_node(uid).clone_non_default_gate_parameters()
        data['nodespaces'] = self.construct_nodespaces_dict(None)
        data['version'] = self.__version
        data['modulators'] = self.construct_modulators_dict()
        return data

    def __init__(self, name="", worldadapter="Default", world=None, owner="", uid=None, native_modules={}):

        # map of string uids to positions. Not all nodes necessarily have an entry.
        self.positions = {}

        # map of string uids to names. Not all nodes neccessarily have an entry.
        self.names = {}

        # map of data sources to numerical node IDs
        self.sensormap = {}

        # map of numerical node IDs to data sources
        self.inverted_sensor_map = {}

        # map of data targets to numerical node IDs
        self.actuatormap = {}

        # map of numerical node IDs to data targets
        self.inverted_actuator_map = {}

        super(TheanoNodenet, self).__init__(name, worldadapter, world, owner, uid)

        precision = settings['theano']['precision']
        if precision == "32":
            T.config.floatX = "float32"
            self.scipyfloatX = scipy.float32
            self.numpyfloatX = np.float32
            self.byte_per_float = 4
        elif precision == "64":
            T.config.floatX = "float64"
            self.scipyfloatX = scipy.float64
            self.numpyfloatX = np.float64
            self.byte_per_float = 8
        else:
            self.logger.warn("Unsupported precision value from configuration: %s, falling back to float64", precision)
            T.config.floatX = "float64"
            self.scipyfloatX = scipy.float64
            self.numpyfloatX = np.float64
            self.byte_per_float = 8

        device = T.config.device
        self.logger.info("Theano configured to use %s", device)
        if device.startswith("gpu"):
            self.logger.info("Using CUDA with cuda_root=%s and theano_flags=%s", os.environ["CUDA_ROOT"], os.environ["THEANO_FLAGS"])
            if T.config.floatX != "float32":
                self.logger.warn("Precision set to %s, but attempting to use gpu.", precision)

        self.netapi = TheanoNetAPI(self)

        self.partitions = {}
        self.last_allocated_partition = 0
        rootpartition = TheanoPartition(self, self.last_allocated_partition)
        self.partitions[rootpartition.spid] = rootpartition
        self.rootpartition = rootpartition
        self.partitionmap = {}
        self.inverted_partitionmap = {}

        self.__version = NODENET_VERSION  # used to check compatibility of the node net data
        self.__step = 0
        self.__modulators = {}
        self.__modulators['por_ret_decay'] = 0.

        self.proxycache = {}

        self.stepoperators = []
        self.initialize_stepoperators()

        self.__nodetypes = {}
        for type, data in STANDARD_NODETYPES.items():
            self.__nodetypes[type] = Nodetype(nodenet=self, **data)

        self.native_module_definitions = native_modules
        self.native_modules = {}
        for type, data in self.native_module_definitions.items():
            self.native_modules[type] = Nodetype(nodenet=self, **data)

        self.create_nodespace(None, None, "Root", nodespace_to_id(1, rootpartition.pid))

        self.initialize_nodenet({})

    def initialize_stepoperators(self):
        self.stepoperators = [
            TheanoPropagate(),
            TheanoCalculate(self),
            TheanoPORRETDecay(),
            DoernerianEmotionalModulators()]
        self.stepoperators.sort(key=lambda op: op.priority)

    def save(self, filename):

        # write json metadata, which will be used by runtime to manage the net
        with open(filename, 'w+') as fp:
            metadata = self.metadata
            metadata['positions'] = self.positions
            metadata['names'] = self.names
            metadata['actuatormap'] = self.actuatormap
            metadata['sensormap'] = self.sensormap
            metadata['nodes'] = self.construct_native_modules_and_comments_dict()
            metadata['monitors'] = self.construct_monitors_dict()
            metadata['modulators'] = self.construct_modulators_dict()
            metadata['partition_parents'] = self.inverted_partitionmap
            fp.write(json.dumps(metadata, sort_keys=True, indent=4))

        for partition in self.partitions.values():
            # write bulk data to our own numpy-based file format
            datafilename = os.path.join(os.path.dirname(filename), self.uid + "-data-" + partition.spid)
            partition.save(datafilename)

    def load(self, filename):
        """Load the node net from a file"""
        # try to access file

        with self.netlock:
            initfrom = {}
            datafile = None
            if os.path.isfile(filename):
                try:
                    self.logger.info("Loading nodenet %s metadata from file %s", self.name, filename)
                    with open(filename) as file:
                        initfrom.update(json.load(file))
                except ValueError:
                    warnings.warn("Could not read nodenet metadata from file %s", filename)
                    return False
                except IOError:
                    warnings.warn("Could not open nodenet metadata file %s", filename)
                    return False

            # initialize with metadata
            self.initialize_nodenet(initfrom)

            nodes_data = {}
            if 'nodes' in initfrom:
                nodes_data = initfrom['nodes']

            for partition in self.partitions.values():
                datafilename = os.path.join(os.path.dirname(filename), self.uid + "-data-" + partition.spid + ".npz")
                partition.load(datafilename, nodes_data)

            # reloading native modules ensures the types in allocated_nodes are up to date
            # (numerical native module types are runtime dependent and may differ from when allocated_nodes
            # was saved).
            self.reload_native_modules(self.native_module_definitions)

            for sensor, id_list in self.sensormap.items():
                for id in id_list:
                    self.inverted_sensor_map[node_to_id(id, self.rootpartition.pid)] = sensor
            for actuator, id_list in self.actuatormap.items():
                for id in id_list:
                    self.inverted_actuator_map[node_to_id(id, self.rootpartition.pid)] = actuator

            # re-initialize step operators for theano recompile to new shared variables
            self.initialize_stepoperators()

            return True

    def remove(self, filename):
        neighbors = os.listdir(os.path.dirname(filename))
        for neighbor in neighbors:
            if neighbor.startswith(self.uid):
                os.remove(os.path.join(os.path.dirname(filename), neighbor))

    def initialize_nodenet(self, initfrom):

        self.__modulators.update(initfrom.get("modulators", {}))

        if len(initfrom) != 0:
            # now merge in all init data (from the persisted file typically)
            self.merge_data(initfrom, keep_uids=True)
            if 'names' in initfrom:
                self.names = initfrom['names']
            if 'positions' in initfrom:
                self.positions = initfrom['positions']
            if 'actuatormap' in initfrom:
                self.actuatormap = initfrom['actuatormap']
            if 'sensormap' in initfrom:
                self.sensormap = initfrom['sensormap']
            if 'current_step' in initfrom:
                self.__step = initfrom['current_step']

    def merge_data(self, nodenet_data, keep_uids=False):
        """merges the nodenet state with the current node net, might have to give new UIDs to some entities"""

        uidmap = {}
        # for dict_engine compatibility
        uidmap["Root"] = self.rootpartition.rootnodespace_uid()

        # re-use the root nodespace
        uidmap[self.rootpartition.rootnodespace_uid()] = self.rootpartition.rootnodespace_uid()

        # instantiate partitions
        partitions_to_instantiate = nodenet_data.get('partition_parents', {})
        largest_pid = 0
        for partition_spid, parent_uid in partitions_to_instantiate.items():
            pid = int(partition_spid)
            if pid > largest_pid:
                largest_pid = pid
            self.create_partition(pid, parent_uid)
        self.last_allocated_partition = largest_pid

        # merge in spaces, make sure that parent nodespaces exist before children are initialized
        nodespaces_to_merge = set(nodenet_data.get('nodespaces', {}).keys())
        for nodespace in nodespaces_to_merge:
            self.merge_nodespace_data(nodespace, nodenet_data['nodespaces'], uidmap, keep_uids)

        # merge in nodes
        for uid in nodenet_data.get('nodes', {}):
            data = nodenet_data['nodes'][uid]
            parent_uid = data['parent_nodespace']
            if not keep_uids:
                parent_uid = uidmap[data['parent_nodespace']]
            if data['type'] in self.__nodetypes or data['type'] in self.native_modules:
                olduid = None
                if keep_uids:
                    olduid = uid
                new_uid = self.create_node(
                    data['type'],
                    parent_uid,
                    data['position'],
                    name=data['name'],
                    uid=olduid,
                    parameters=data.get('parameters'),
                    gate_parameters=data.get('gate_parameters'),
                    gate_functions=data.get('gate_functions'))
                uidmap[uid] = new_uid
                node_proxy = self.get_node(new_uid)
                for gatetype in data.get('gate_activations', {}):   # todo: implement sheaves
                    if gatetype in node_proxy.nodetype.gatetypes:
                        node_proxy.get_gate(gatetype).activation = data['gate_activations'][gatetype]['default']['activation']
                state = data.get('state', {})
                if state is not None:
                    for key, value in state.items():
                        node_proxy.set_state(key, value)

            else:
                warnings.warn("Invalid nodetype %s for node %s" % (data['type'], uid))

        # merge in links
        for linkid in nodenet_data.get('links', {}):
            data = nodenet_data['links'][linkid]
            self.create_link(
                uidmap[data['source_node_uid']],
                data['source_gate_name'],
                uidmap[data['target_node_uid']],
                data['target_slot_name'],
                data['weight']
            )

        for monitorid in nodenet_data.get('monitors', {}):
            data = nodenet_data['monitors'][monitorid]
            if 'node_uid' in data:
                old_node_uid = data['node_uid']
                if old_node_uid in uidmap:
                    data['node_uid'] = uidmap[old_node_uid]
            if 'classname' in data:
                if hasattr(monitor, data['classname']):
                    getattr(monitor, data['classname'])(self, **data)
                else:
                    self.logger.warn('unknown classname for monitor: %s (uid:%s) ' % (data['classname'], monitorid))
            else:
                # Compatibility mode
                monitor.NodeMonitor(self, name=data['node_name'], **data)

    def merge_nodespace_data(self, nodespace_uid, data, uidmap, keep_uids=False):
        """
        merges the given nodespace with the given nodespace data dict
        This will make sure all parent nodespaces for the given nodespace exist (and create the parents
        if necessary)
        """
        if keep_uids:
            partition = self.get_partition(nodespace_uid)
            id = nodespace_from_id(nodespace_uid)
            if partition.allocated_nodespaces[id] == 0:
                # move up the nodespace tree until we find an existing parent or hit root
                if id != 1:
                    parent_id = nodespace_from_id(data[nodespace_uid].get('parent_nodespace'))
                    if partition.allocated_nodespaces[parent_id] == 0:
                        self.merge_nodespace_data(nodespace_to_id(parent_id, partition.pid), data, uidmap, keep_uids)
                self.create_nodespace(
                    data[nodespace_uid].get('parent_nodespace'),
                    data[nodespace_uid].get('position'),
                    name=data[nodespace_uid].get('name', 'Root'),
                    uid=nodespace_uid
                )
        else:
            if not nodespace_uid in uidmap:
                parent_uid = data[nodespace_uid].get('parent_nodespace')
                if not parent_uid in uidmap:
                    self.merge_nodespace_data(parent_uid, data, uidmap, keep_uids)
                newuid = self.create_nodespace(
                    uidmap[data[nodespace_uid].get('parent_nodespace')],
                    data[nodespace_uid].get('position'),
                    name=data[nodespace_uid].get('name', 'Root'),
                    uid=None
                )
                uidmap[nodespace_uid] = newuid

    def step(self):
        self.user_prompt = None
        if self.world is not None and self.world.agents is not None and self.uid in self.world.agents:
            self.world.agents[self.uid].snapshot()      # world adapter snapshot
                                                        # TODO: Not really sure why we don't just know our world adapter,
                                                        # but instead the world object itself

        with self.netlock:
            for operator in self.stepoperators:
                operator.execute(self, None, self.netapi)

            self.__step += 1

    def get_partition(self, uid):
        if uid is None:
            return self.rootpartition
        return self.partitions[uid[1:4]]

    def get_node(self, uid):
        partition = self.get_partition(uid)
        if uid in partition.native_module_instances:
            return partition.native_module_instances[uid]
        elif uid in partition.comment_instances:
            return partition.comment_instances[uid]
        elif uid in self.proxycache:
            return self.proxycache[uid]
        elif self.is_node(uid):
            id = node_from_id(uid)
            parent_id = partition.allocated_node_parents[id]
            node = TheanoNode(self, partition, nodespace_to_id(parent_id, partition.pid), uid, partition.allocated_nodes[id])
            self.proxycache[node.uid] = node
            return node
        else:
            raise KeyError("No node with id %s exists", uid)

    def get_node_uids(self, group_nodespace_uid=None, group=None):
        if group is not None:
            if group_nodespace_uid is None:
                group_nodespace_uid = self.get_nodespace(None).uid
            partition = self.get_partition(group_nodespace_uid)
            return [node_to_id(nid, partition.pid) for nid in partition.allocated_elements_to_nodes[partition.nodegroups[group_nodespace_uid][group]]]
        else:
            uids = []
            for partition in self.partitions.values():
                uids.extend([node_to_id(id, partition.pid) for id in np.nonzero(partition.allocated_nodes)[0]])
            return uids

    def is_node(self, uid):
        partition = self.get_partition(uid)
        numid = node_from_id(uid)
        return numid < partition.NoN and partition.allocated_nodes[numid] != 0

    def announce_nodes(self, nodespace_uid, number_of_nodes, average_elements_per_node):
        partition = self.get_partition(nodespace_uid)
        partition.announce_nodes(number_of_nodes, average_elements_per_node)

    def create_node(self, nodetype, nodespace_uid, position, name=None, uid=None, parameters=None, gate_parameters=None, gate_functions=None):
        nodespace_uid = self.get_nodespace(nodespace_uid).uid
        partition = self.get_partition(nodespace_uid)
        nodespace_id = nodespace_from_id(nodespace_uid)

        id_to_pass = None
        if uid is not None:
            id_to_pass = node_from_id(uid)

        id = partition.create_node(nodetype, nodespace_id, id_to_pass, parameters, gate_parameters, gate_functions)
        uid = node_to_id(id, partition.pid)

        if position is not None:
            self.positions[uid] = position
        if name is not None and name != "" and name != uid:
            self.names[uid] = name

        if parameters is None:
            parameters = {}

        if nodetype == "Sensor":
            if 'datasource' in parameters:
                datasource = parameters['datasource']
                if datasource is not None:
                    connectedsensors = self.sensormap.get(datasource, [])
                    connectedsensors.append(id)
                    self.sensormap[datasource] = connectedsensors
                    self.inverted_sensor_map[uid] = datasource
        elif nodetype == "Actor":
            if 'datatarget' in parameters:
                datatarget = parameters['datatarget']
                if datatarget is not None:
                    connectedactuators = self.actuatormap.get(datatarget, [])
                    connectedactuators.append(id)
                    self.actuatormap[datatarget] = connectedactuators
                    self.inverted_actuator_map[uid] = datatarget

        return uid

    def delete_node(self, uid):
        partition = self.get_partition(uid)
        node_id = node_from_id(uid)

        partition.delete_node(node_id)

        # remove sensor association if there should be one
        if uid in self.inverted_sensor_map:
            sensor = self.inverted_sensor_map[uid]
            del self.inverted_sensor_map[uid]
            if sensor in self.sensormap:
                self.sensormap[sensor].remove(node_id)
                if len(self.sensormap[sensor]) == 0:
                    del self.sensormap[sensor]

        # remove actuator association if there should be one
        if uid in self.inverted_actuator_map:
            actuator = self.inverted_actuator_map[uid]
            del self.inverted_actuator_map[uid]
            if actuator in self.actuatormap:
                self.actuatormap[actuator].remove(node_id)
                if len(self.actuatormap[actuator]) == 0:
                    del self.actuatormap[actuator]

        self.clear_supplements(uid)

    def set_node_gate_parameter(self, uid, gate_type, parameter, value):
        partition = self.get_partition(uid)
        id = node_from_id(uid)
        partition.set_node_gate_parameter(id, gate_type, parameter, value)

    def set_node_gatefunction_name(self, uid, gate_type, gatefunction_name):
        partition = self.get_partition(uid)
        id = node_from_id(uid)
        partition.set_node_gatefunction_name(id, gate_type, gatefunction_name)

    def set_nodespace_gatetype_activator(self, nodespace_uid, gate_type, activator_uid):
        partition = self.get_partition(nodespace_uid)
        activator_id = 0
        if activator_uid is not None and len(activator_uid) > 0:
            activator_id = node_from_id(activator_uid)
        nodespace_id = nodespace_from_id(nodespace_uid)
        partition.set_nodespace_gatetype_activator(nodespace_id, gate_type, activator_id)

    def get_nodespace(self, uid):
        if uid is None:
            uid = nodespace_to_id(1, self.rootpartition.pid)

        partition = self.get_partition(uid)

        if uid in self.proxycache:
            return self.proxycache[uid]
        else:
            nodespace = TheanoNodespace(self, partition, uid)
            self.proxycache[uid] = nodespace
            return nodespace

    def get_nodespace_uids(self):
        ids = []
        for partition in self.partitions.values():
            ids.extend([nodespace_to_id(id, partition.pid) for id in np.nonzero(partition.allocated_nodespaces)[0]])
            ids.append(nodespace_to_id(1, partition.pid))
        return ids

    def is_nodespace(self, uid):
        return uid in self.get_nodespace_uids()

    def create_partition(self, pid, parent_uid):
        if parent_uid is None:
            parent_uid = self.get_nodespace(None).uid
        if pid > 999:
            raise NotImplementedError("Only partition IDs < 1000 are supported right now")
        partition = TheanoPartition(self, pid)
        self.partitions[partition.spid] = partition
        if parent_uid not in self.partitionmap:
            self.partitionmap[parent_uid] = []
        self.partitionmap[parent_uid].append(partition)
        self.inverted_partitionmap[partition.spid] = parent_uid
        return partition.spid

    def delete_partition(self, pid):
        spid = "%03i" % pid
        partition = self.partitions[spid]
        parent_uid = self.inverted_partitionmap[spid]
        if parent_uid in self.partitionmap and partition in self.partitionmap[parent_uid]:
            self.partitionmap[parent_uid].remove(partition)
        if spid in self.inverted_partitionmap:
            del self.inverted_partitionmap[spid]
        if spid in self.partitions:
            del self.partitions[spid]

    def create_nodespace(self, parent_uid, position, name="", uid=None):

        new_partition = False
        try:
            new_partition = settings['theano']['multi_partitions'] == "True"
        except:
            self.logger.warning("Could not read 'multi_partition' value from configuration, defaulting to False.")

        partition = self.get_partition(parent_uid)

        parent_id = 0
        if parent_uid is not None:
            parent_id = nodespace_from_id(parent_uid)
        elif uid != self.rootpartition.rootnodespace_uid():
            parent_id = 1

        id_to_pass = None
        if uid is not None:
            id_to_pass = nodespace_from_id(uid)

        if new_partition and parent_id != 0:
            self.last_allocated_partition += 1
            spid = self.create_partition(self.last_allocated_partition, parent_uid)
            partition = self.partitions[spid]
            id = partition.create_nodespace(0, id_to_pass)
            uid = nodespace_to_id(id, partition.pid)
        else:
            id = partition.create_nodespace(parent_id, id_to_pass)
            uid = nodespace_to_id(id, partition.pid)

        if name is not None and len(name) > 0 and name != uid:
            self.names[uid] = name
        if position is not None:
            self.positions[uid] = position

        return uid

    def delete_nodespace(self, nodespace_uid):
        if nodespace_uid is None or nodespace_uid == self.get_nodespace(None).uid:
            raise ValueError("The root nodespace cannot be deleted.")

        partition = self.get_partition(nodespace_uid)
        nodespace_id = nodespace_from_id(nodespace_uid)
        if nodespace_id == 1 and partition.pid != self.rootpartition.pid:
            self.delete_partition(partition.pid)
        else:
            partition.delete_nodespace(nodespace_id)

    def clear_supplements(self, uid):
        # clear from proxycache
        if uid in self.proxycache:
            del self.proxycache[uid]

        # clear from name and positions dicts
        if uid in self.names:
            del self.names[uid]
        if uid in self.positions:
            del self.positions[uid]

    def get_sensors(self, nodespace=None, datasource=None):
        sensors = {}
        sensorlist = []
        if datasource is None:
            for ds_sensors in self.sensormap.values():
                sensorlist.extend(ds_sensors)
        elif datasource in self.sensormap:
            sensorlist = self.sensormap[datasource]
        for id in sensorlist:
            if nodespace is None or self.rootpartition.allocated_node_parents[id] == nodespace_from_id(nodespace):
                uid = node_to_id(id, self.rootpartition.pid)
                sensors[uid] = self.get_node(uid)
        return sensors

    def get_actors(self, nodespace=None, datatarget=None):
        actuators = {}
        actuatorlist = []
        if datatarget is None:
            for dt_actuators in self.actuatormap.values():
                actuatorlist.extend(dt_actuators)
        elif datatarget in self.actuatormap:
            actuatorlist = self.actuatormap[datatarget]
        for id in actuatorlist:
            if nodespace is None or self.rootpartition.allocated_node_parents[id] == nodespace_from_id(nodespace):
                uid = node_to_id(id, self.rootpartition.pid)
                actuators[uid] = self.get_node(uid)
        return actuators

    def create_link(self, source_node_uid, gate_type, target_node_uid, slot_type, weight=1, certainty=1):
        return self.set_link_weight(source_node_uid, gate_type, target_node_uid, slot_type, weight)

    def set_link_weight(self, source_node_uid, gate_type, target_node_uid, slot_type, weight=1, certainty=1):

        source_partition = self.get_partition(source_node_uid)
        target_partition = self.get_partition(target_node_uid)

        if target_partition != source_partition:
            raise ValueError("Links between partitions aren't supported yet, but will be")

        source_node_id = node_from_id(source_node_uid)
        target_node_id = node_from_id(target_node_uid)

        source_partition.set_link_weight(source_node_id, gate_type, target_node_id, slot_type, weight)

        if source_node_uid in self.proxycache:
            self.proxycache[source_node_uid].get_gate(gate_type).invalidate_caches()
        if target_node_uid in self.proxycache:
            self.proxycache[target_node_uid].get_slot(slot_type).invalidate_caches()
        for partition in self.partitions.values():
            if source_node_uid in partition.native_module_instances:
                partition.native_module_instances[source_node_uid].get_gate(gate_type).invalidate_caches()
            if target_node_uid in partition.native_module_instances:
                partition.native_module_instances[target_node_uid].get_slot(slot_type).invalidate_caches()

        return True

    def delete_link(self, source_node_uid, gate_type, target_node_uid, slot_type):
        return self.set_link_weight(source_node_uid, gate_type, target_node_uid, slot_type, 0)

    def reload_native_modules(self, native_modules):

        self.native_module_definitions = native_modules

        # check which instances need to be recreated because of gate/slot changes and keep their .data
        instances_to_recreate = {}
        instances_to_delete = {}
        for partition in self.partitions.values():
            for uid, instance in partition.native_module_instances.items():
                if instance.type not in native_modules:
                    self.logger.warn("No more definition available for node type %s, deleting instance %s" %
                                    (instance.type, uid))
                    instances_to_delete[uid] = instance
                    continue

                numeric_id = node_from_id(uid)
                number_of_elements = len(np.where(partition.allocated_elements_to_nodes == numeric_id)[0])
                new_numer_of_elements = max(len(native_modules[instance.type]['slottypes']), len(native_modules[instance.type]['gatetypes']))
                if number_of_elements != new_numer_of_elements:
                    self.logger.warn("Number of elements changed for node type %s from %d to %d, recreating instance %s" %
                                    (instance.type, number_of_elements, new_numer_of_elements, uid))
                    instances_to_recreate[uid] = instance.data

            # actually remove the instances
            for uid in instances_to_delete.keys():
                self.delete_node(uid)
            for uid in instances_to_recreate.keys():
                self.delete_node(uid)

            # update the node functions of all Nodetypes
            self.native_modules = {}
            for type, data in native_modules.items():
                self.native_modules[type] = Nodetype(nodenet=self, **native_modules[type])

            # update the living instances that have the same slot/gate numbers
            new_instances = {}
            for id, instance in partition.native_module_instances.items():
                parameters = instance.clone_parameters()
                state = instance.clone_state()
                position = instance.position
                name = instance.name
                new_native_module_instance = TheanoNode(self, instance.parent_nodespace, id, partition.allocated_nodes[node_from_id(id)])
                new_native_module_instance.position = position
                new_native_module_instance.name = name
                for key, value in parameters.items():
                    new_native_module_instance.set_parameter(key, value)
                for key, value in state.items():
                    new_native_module_instance.set_state(key, value)
                new_instances[id] = new_native_module_instance
            partition.native_module_instances = new_instances

            # recreate the deleted ones. Gate configurations and links will not be transferred.
            for uid, data in instances_to_recreate.items():
                new_uid = self.create_node(
                    data['type'],
                    data['parent_nodespace'],
                    data['position'],
                    name=data['name'],
                    uid=uid,
                    parameters=data['parameters'])

            # update native modules numeric types, as these may have been set with a different native module
            # node types list
            native_module_ids = np.where(partition.allocated_nodes > MAX_STD_NODETYPE)[0]
            for id in native_module_ids:
                instance = self.get_node(node_to_id(id, partition.pid))
                partition.allocated_nodes[id] = get_numerical_node_type(instance.type, self.native_modules)

    def get_nodespace_data(self, nodespace_uid, include_links):
        partition = self.get_partition(nodespace_uid)
        data = {
            'links': {},
            'nodes': self.construct_nodes_dict(nodespace_uid, 1000),
            'nodespaces': self.construct_nodespaces_dict(nodespace_uid),
            'monitors': self.construct_monitors_dict(),
            'modulators': self.construct_modulators_dict()
        }
        if include_links:
            data['links'] = self.construct_links_dict(nodespace_uid)

            followupnodes = []
            for uid in data['nodes']:
                followupnodes.extend(self.get_node(uid).get_associated_node_uids())

            for uid in followupnodes:
                if partition.allocated_node_parents[node_from_id(uid)] != nodespace_from_id(nodespace_uid):
                    data['nodes'][uid] = self.get_node(uid).data

        if self.user_prompt is not None:
            data['user_prompt'] = self.user_prompt.copy()
            self.user_prompt = None
        return data

    def get_modulator(self, modulator):
        return self.__modulators.get(modulator, 1)

    def change_modulator(self, modulator, diff):
        self.__modulators[modulator] = self.__modulators.get(modulator, 0) + diff

    def set_modulator(self, modulator, value):
        self.__modulators[modulator] = value

    def get_nodetype(self, type):
        if type in self.__nodetypes:
            return self.__nodetypes[type]
        else:
            return self.native_modules.get(type)

    def construct_links_dict(self, nodespace_uid=None):
        data = {}

        for partition in self.partitions.values():
            if nodespace_uid is not None:
                nspartition = self.get_partition(nodespace_uid)
                if nspartition != partition:
                    continue
                parent = nodespace_from_id(nodespace_uid)
                node_ids = np.where(partition.allocated_node_parents == parent)[0]
            else:
                node_ids = np.nonzero(partition.allocated_nodes)[0]
            w_matrix = partition.w.get_value(borrow=True)
            for node_id in node_ids:

                source_type = partition.allocated_nodes[node_id]
                for gate_type in range(get_gates_per_type(source_type, self.native_modules)):
                    gatecolumn = w_matrix[:, partition.allocated_node_offsets[node_id] + gate_type]
                    links_indices = np.nonzero(gatecolumn)[0]
                    for index in links_indices:
                        target_id = partition.allocated_elements_to_nodes[index]
                        target_type = partition.allocated_nodes[target_id]
                        target_slot_numerical = index - partition.allocated_node_offsets[target_id]
                        target_slot_type = get_string_slot_type(target_slot_numerical, self.get_nodetype(get_string_node_type(target_type, self.native_modules)))
                        source_gate_type = get_string_gate_type(gate_type, self.get_nodetype(get_string_node_type(source_type, self.native_modules)))
                        if partition.sparse:               # sparse matrices return matrices of dimension (1,1) as values
                            weight = float(gatecolumn[index].data)
                        else:
                            weight = gatecolumn[index].item()

                        linkuid = "%s:%s:%s:%s" % (node_to_id(node_id, partition.pid), source_gate_type, target_slot_type, node_to_id(target_id, partition.pid))
                        linkdata = {
                            "uid": linkuid,
                            "weight": weight,
                            "certainty": 1,
                            "source_gate_name": source_gate_type,
                            "source_node_uid": node_to_id(node_id, partition.pid),
                            "target_slot_name": target_slot_type,
                            "target_node_uid": node_to_id(target_id, partition.pid)
                        }
                        data[linkuid] = linkdata

                target_type = partition.allocated_nodes[node_id]
                for slot_type in range(get_slots_per_type(target_type, self.native_modules)):
                    slotrow = w_matrix[partition.allocated_node_offsets[node_id] + slot_type]
                    if partition.sparse:
                        links_indices = np.nonzero(slotrow)[1]
                    else:
                        links_indices = np.nonzero(slotrow)[0]
                    for index in links_indices:
                        source_id = partition.allocated_elements_to_nodes[index]
                        source_type = partition.allocated_nodes[source_id]
                        source_gate_numerical = index - partition.allocated_node_offsets[source_id]
                        source_gate_type = get_string_gate_type(source_gate_numerical, self.get_nodetype(get_string_node_type(source_type, self.native_modules)))
                        target_slot_type = get_string_slot_type(slot_type, self.get_nodetype(get_string_node_type(target_type, self.native_modules)))
                        if partition.sparse:
                            weight = float(slotrow[0, index])
                        else:
                            weight = slotrow[index].item()

                        linkuid = "%s:%s:%s:%s" % (node_to_id(source_id, partition.pid), source_gate_type, target_slot_type, node_to_id(node_id, partition.pid))
                        linkdata = {
                            "uid": linkuid,
                            "weight": weight,
                            "certainty": 1,
                            "source_gate_name": source_gate_type,
                            "source_node_uid": node_to_id(source_id, partition.pid),
                            "target_slot_name": target_slot_type,
                            "target_node_uid": node_to_id(node_id, partition.pid)
                        }
                        data[linkuid] = linkdata

        return data

    def construct_native_modules_and_comments_dict(self):
        data = {}
        i = 0
        for partition in self.partitions.values():
            nodeids = np.where((partition.allocated_nodes > MAX_STD_NODETYPE) | (partition.allocated_nodes == COMMENT))[0]
            for node_id in nodeids:
                i += 1
                node_uid = node_to_id(node_id, partition.pid)
                data[node_uid] = self.get_node(node_uid).data
        return data

    def construct_nodes_dict(self, nodespace_uid=None, max_nodes=-1):
        data = {}
        i = 0
        for partition in self.partitions.values():
            nodeids = np.nonzero(partition.allocated_nodes)[0]
            if nodespace_uid is not None:
                parent_id = nodespace_from_id(nodespace_uid)
                nodeids = np.where(partition.allocated_node_parents == parent_id)[0]
            for node_id in nodeids:
                i += 1
                node_uid = node_to_id(node_id, partition.pid)
                data[node_uid] = self.get_node(node_uid).data
                if max_nodes > 0 and i > max_nodes:
                    break
        return data

    def construct_nodespaces_dict(self, nodespace_uid):
        data = {}
        if nodespace_uid is None:
            nodespace_uid = self.get_nodespace(None).uid

        for partition in self.partitions.values():
            nodespace_id = nodespace_from_id(nodespace_uid)
            nodespace_ids = np.nonzero(partition.allocated_nodespaces)[0]
            nodespace_ids = np.append(nodespace_ids, 1)
            for candidate_id in nodespace_ids:
                is_in_hierarchy = False
                if candidate_id == nodespace_id:
                    is_in_hierarchy = True
                else:
                    parent_id = partition.allocated_nodespaces[candidate_id]
                    while parent_id > 0 and parent_id != nodespace_id:
                        parent_id = partition.allocated_nodespaces[parent_id]
                    if parent_id == nodespace_id:
                        is_in_hierarchy = True

                if is_in_hierarchy:
                    data[nodespace_to_id(candidate_id, partition.pid)] = self.get_nodespace(nodespace_to_id(candidate_id, partition.pid)).data

        if nodespace_uid in self.partitionmap:
            for partition in self.partitionmap[nodespace_uid]:
                partition_root_uid = partition.rootnodespace_uid
                data[partition_root_uid] = self.get_nodespace(partition_root_uid).data

        return data

    def construct_modulators_dict(self):
        return self.__modulators.copy()

    def get_standard_nodetype_definitions(self):
        """
        Returns the standard node types supported by this nodenet
        """
        return copy.deepcopy(STANDARD_NODETYPES)

    def set_sensors_and_actuator_feedback_to_values(self, datasource_to_value_map, datatarget_to_value_map):
        """
        Sets the sensors for the given data sources to the given values
        """

        a_array = self.rootpartition.a.get_value(borrow=True)

        for datasource in datasource_to_value_map:
            value = datasource_to_value_map.get(datasource)
            sensor_uids = self.sensormap.get(datasource, [])

            for sensor_uid in sensor_uids:
                a_array[self.rootpartition.allocated_node_offsets[sensor_uid] + GEN] = value

        for datatarget in datatarget_to_value_map:
            value = datatarget_to_value_map.get(datatarget)
            actuator_uids = self.actuatormap.get(datatarget, [])

            for actuator_uid in actuator_uids:
                a_array[self.rootpartition.allocated_node_offsets[actuator_uid] + GEN] = value

        self.rootpartition.a.set_value(a_array, borrow=True)

    def read_actuators(self):
        """
        Returns a map of datatargets to values for writing back to the world adapter
        """

        actuator_values_to_write = {}

        a_array = self.rootpartition.a.get_value(borrow=True)

        for datatarget in self.actuatormap:
            actuator_node_activations = 0
            for actuator_id in self.actuatormap[datatarget]:
                actuator_node_activations += a_array[self.rootpartition.allocated_node_offsets[actuator_id] + GEN]

            actuator_values_to_write[datatarget] = actuator_node_activations

        self.rootpartition.a.set_value(a_array, borrow=True)

        return actuator_values_to_write

    def group_nodes_by_names(self, nodespace_uid, node_name_prefix=None, gatetype="gen", sortby='id'):
        if nodespace_uid is None:
            nodespace_uid = self.get_nodespace(None).uid

        ids = []
        for uid, name in self.names.items():
            partition = self.get_partition(uid)
            if name.startswith(node_name_prefix) and \
                    (partition.allocated_node_parents[node_from_id(uid)] == nodespace_from_id(nodespace_uid)):
                ids.append(uid)
        self.group_nodes_by_ids(nodespace_uid, ids, node_name_prefix, gatetype, sortby)

    def group_nodes_by_ids(self, nodespace_uid, node_uids, group_name, gatetype="gen", sortby='id'):
        if nodespace_uid is None:
            nodespace_uid = self.get_nodespace(None).uid
        partition = self.get_partition(nodespace_uid)

        ids = [node_from_id(uid) for uid in node_uids]
        if sortby == 'id':
            ids = sorted(ids)
        elif sortby == 'name':
            ids = sorted(ids, key=lambda id: self.names[node_to_id(id, partition.pid)])

        partition.group_nodes_by_ids(nodespace_uid, ids, group_name, gatetype)

    def ungroup_nodes(self, nodespace_uid, group):
        if nodespace_uid is None:
            nodespace_uid = self.get_nodespace(None).uid
        partition = self.get_partition(nodespace_uid)
        partition.ungroup_nodes(nodespace_uid, group)

    def dump_group(self, nodespace_uid, group):
        if nodespace_uid is None:
            nodespace_uid = self.get_nodespace(None).uid
        partition = self.get_partition(nodespace_uid)

        ids = partition.nodegroups[nodespace_uid][group]
        for element in ids:
            nid = partition.allocated_elements_to_nodes[element]
            uid = node_to_id(nid, partition.pid)
            node = self.get_node(uid)
            print("%s %s" % (node.uid, node.name))

<<<<<<< HEAD
    def get_activations(self, nodespace_uid, group):
        if nodespace_uid is None:
            nodespace_uid = self.get_nodespace(None).uid
        partition = self.get_partition(nodespace_uid)
        return partition.get_activations(nodespace_uid, group)
=======
    def get_activations(self, group):
        if group not in self.nodegroups:
            raise ValueError("Group %s does not exist." % group)
        a_array = self.a.get_value(borrow=True)
        return a_array[self.nodegroups[group]]

    def set_activations(self, group, new_activations):
        if group not in self.nodegroups:
            raise ValueError("Group %s does not exist." % group)
        a_array = self.a.get_value(borrow=True)
        a_array[self.nodegroups[group]] = new_activations
        self.a.set_value(a_array, borrow=True)

    def get_thetas(self, group):
        if group not in self.nodegroups:
            raise ValueError("Group %s does not exist." % group)
        g_theta_array = self.g_theta.get_value(borrow=True)
        return g_theta_array[self.nodegroups[group]]

    def set_thetas(self, group, thetas):
        if group not in self.nodegroups:
            raise ValueError("Group %s does not exist." % group)
        g_theta_array = self.g_theta.get_value(borrow=True)
        g_theta_array[self.nodegroups[group]] = thetas
        self.g_theta.set_value(g_theta_array, borrow=True)

    def get_link_weights(self, group_from, group_to):
        if group_from not in self.nodegroups:
            raise ValueError("Group %s does not exist." % group_from)
        if group_to not in self.nodegroups:
            raise ValueError("Group %s does not exist." % group_to)
        w_matrix = self.w.get_value(borrow=True)
        cols, rows = np.meshgrid(self.nodegroups[group_from], self.nodegroups[group_to])
        if self.sparse:
            return w_matrix[rows,cols].todense()
        else:
            return w_matrix[rows,cols]

    def set_link_weights(self, group_from, group_to, new_w):
        if group_from not in self.nodegroups:
            raise ValueError("group_from %s does not exist." % group_from)
        if group_to not in self.nodegroups:
            raise ValueError("group_to %s does not exist." % group_to)
        if len(self.nodegroups[group_from]) != new_w.shape[1]:
            raise ValueError("group_from %s has length %i, but new_w.shape[1] is %i" % (group_from, len(self.nodegroups[group_from]), new_w.shape[1]))
        if len(self.nodegroups[group_to]) != new_w.shape[0]:
            raise ValueError("group_to %s has length %i, but new_w.shape[0] is %i" % (group_to, len(self.nodegroups[group_to]), new_w.shape[0]))

        w_matrix = self.w.get_value(borrow=True)
        grp_from = self.nodegroups[group_from]
        grp_to = self.nodegroups[group_to]
        cols, rows = np.meshgrid(grp_from, grp_to)
        w_matrix[rows, cols] = new_w
        self.w.set_value(w_matrix, borrow=True)

        uids_to_invalidate = [node_to_id(self.allocated_elements_to_nodes[eid]) for eid in self.nodegroups[group_from]]
        uids_to_invalidate.extend([node_to_id(self.allocated_elements_to_nodes[eid]) for eid in self.nodegroups[group_to]])

        for uid in uids_to_invalidate:
            if uid in self.proxycache:
                del self.proxycache[uid]

        if self.has_pipes:
            self.__por_ret_dirty = True

    def get_available_gatefunctions(self):
        return ["identity", "absolute", "sigmoid", "tanh", "rect", "one_over_x"]

    def rebuild_shifted(self):
        a_array = self.a.get_value(borrow=True)
        a_rolled_array = np.roll(a_array, 7)
        a_shifted_matrix = np.lib.stride_tricks.as_strided(a_rolled_array, shape=(self.NoE, 14), strides=(self.byte_per_float, self.byte_per_float))
        self.a_shifted.set_value(a_shifted_matrix, borrow=True)

    def rebuild_por_linked(self):

        n_node_porlinked_array = np.zeros(self.NoE, dtype=np.int8)

        n_function_selector_array = self.n_function_selector.get_value(borrow=True)
        w_matrix = self.w.get_value(borrow=True)

        por_indices = np.where(n_function_selector_array == NFPG_PIPE_POR)[0]

        slotrows = w_matrix[por_indices, :]
        if not self.sparse:
            linkedflags = np.any(slotrows, axis=1)
        else:
            # for some reason, sparse matrices won't do any with an axis parameter, so we need to do this...
            max_values = slotrows.max(axis=1).todense()
            linkedflags = max_values.astype(np.int8, copy=False)
            linkedflags = np.minimum(linkedflags, 1)

        n_node_porlinked_array[por_indices - 1] = linkedflags       # gen
        n_node_porlinked_array[por_indices] = linkedflags           # por
        n_node_porlinked_array[por_indices + 1] = linkedflags       # ret
        n_node_porlinked_array[por_indices + 2] = linkedflags       # sub
        n_node_porlinked_array[por_indices + 3] = linkedflags       # sur
        n_node_porlinked_array[por_indices + 4] = linkedflags       # sub
        n_node_porlinked_array[por_indices + 5] = linkedflags       # sur

        self.n_node_porlinked.set_value(n_node_porlinked_array)

    def rebuild_ret_linked(self):

        n_node_retlinked_array = np.zeros(self.NoE, dtype=np.int8)

        n_function_selector_array = self.n_function_selector.get_value(borrow=True)
        w_matrix = self.w.get_value(borrow=True)

        ret_indices = np.where(n_function_selector_array == NFPG_PIPE_RET)[0]

        slotrows = w_matrix[ret_indices, :]
        if not self.sparse:
            linkedflags = np.any(slotrows, axis=1)
        else:
            # for some reason, sparse matrices won't do any with an axis parameter, so we need to do this...
            max_values = slotrows.max(axis=1).todense()
            linkedflags = max_values.astype(np.int8, copy=False)
            linkedflags = np.minimum(linkedflags, 1)

        n_node_retlinked_array[ret_indices - 2] = linkedflags       # gen
        n_node_retlinked_array[ret_indices - 1] = linkedflags       # por
        n_node_retlinked_array[ret_indices] = linkedflags           # ret
        n_node_retlinked_array[ret_indices + 1] = linkedflags       # sub
        n_node_retlinked_array[ret_indices + 2] = linkedflags       # sur
        n_node_retlinked_array[ret_indices + 3] = linkedflags       # cat
        n_node_retlinked_array[ret_indices + 4] = linkedflags       # exp

        self.n_node_retlinked.set_value(n_node_retlinked_array)
>>>>>>> c6aa8907

    def set_activations(self, nodespace_uid, group, new_activations):
        if nodespace_uid is None:
            nodespace_uid = self.get_nodespace(None).uid
        partition = self.get_partition(nodespace_uid)
        partition.set_activations(nodespace_uid, group, new_activations)

    def get_thetas(self, nodespace_uid, group):
        if nodespace_uid is None:
            nodespace_uid = self.get_nodespace(None).uid
        partition = self.get_partition(nodespace_uid)
        return partition.get_thetas(nodespace_uid, group)

    def set_thetas(self, nodespace_uid, group, new_thetas):
        if nodespace_uid is None:
            nodespace_uid = self.get_nodespace(None).uid
        partition = self.get_partition(nodespace_uid)
        partition.set_thetas(nodespace_uid, group, new_thetas)

    def get_link_weights(self, nodespace_from_uid, group_from, nodespace_to_uid, group_to):
        if nodespace_from_uid is None:
            nodespace_from_uid = self.get_nodespace(None).uid
        if nodespace_to_uid is None:
            nodespace_to_uid = self.get_nodespace(None).uid
        partition_from = self.get_partition(nodespace_from_uid)
        partition_to = self.get_partition(nodespace_to_uid)

        if partition_to != partition_from:
            raise ValueError("Links between partitions aren't supported yet, but will be.")

        return partition_from.get_link_weights(nodespace_from_uid, group_from, nodespace_to_uid, group_to)

    def set_link_weights(self, nodespace_from_uid, group_from, nodespace_to_uid, group_to, new_w):
        if nodespace_from_uid is None:
            nodespace_from_uid = self.get_nodespace(None).uid
        if nodespace_to_uid is None:
            nodespace_to_uid = self.get_nodespace(None).uid

        partition_from = self.get_partition(nodespace_from_uid)
        partition_to = self.get_partition(nodespace_to_uid)

        if partition_to != partition_from:
            raise ValueError("Links between partitions aren't supported yet, but will be.")

        partition_from.set_link_weights(nodespace_from_uid, group_from, nodespace_to_uid, group_to, new_w)

        uids_to_invalidate = self.get_node_uids(nodespace_from_uid, group_from)
        uids_to_invalidate.extend(self.get_node_uids(nodespace_to_uid, group_to))

        for uid in uids_to_invalidate:
            if uid in self.proxycache:
                del self.proxycache[uid]

    def get_available_gatefunctions(self):
        return ["identity", "absolute", "sigmoid", "tanh", "rect", "one_over_x"]<|MERGE_RESOLUTION|>--- conflicted
+++ resolved
@@ -1083,143 +1083,11 @@
             node = self.get_node(uid)
             print("%s %s" % (node.uid, node.name))
 
-<<<<<<< HEAD
     def get_activations(self, nodespace_uid, group):
         if nodespace_uid is None:
             nodespace_uid = self.get_nodespace(None).uid
         partition = self.get_partition(nodespace_uid)
         return partition.get_activations(nodespace_uid, group)
-=======
-    def get_activations(self, group):
-        if group not in self.nodegroups:
-            raise ValueError("Group %s does not exist." % group)
-        a_array = self.a.get_value(borrow=True)
-        return a_array[self.nodegroups[group]]
-
-    def set_activations(self, group, new_activations):
-        if group not in self.nodegroups:
-            raise ValueError("Group %s does not exist." % group)
-        a_array = self.a.get_value(borrow=True)
-        a_array[self.nodegroups[group]] = new_activations
-        self.a.set_value(a_array, borrow=True)
-
-    def get_thetas(self, group):
-        if group not in self.nodegroups:
-            raise ValueError("Group %s does not exist." % group)
-        g_theta_array = self.g_theta.get_value(borrow=True)
-        return g_theta_array[self.nodegroups[group]]
-
-    def set_thetas(self, group, thetas):
-        if group not in self.nodegroups:
-            raise ValueError("Group %s does not exist." % group)
-        g_theta_array = self.g_theta.get_value(borrow=True)
-        g_theta_array[self.nodegroups[group]] = thetas
-        self.g_theta.set_value(g_theta_array, borrow=True)
-
-    def get_link_weights(self, group_from, group_to):
-        if group_from not in self.nodegroups:
-            raise ValueError("Group %s does not exist." % group_from)
-        if group_to not in self.nodegroups:
-            raise ValueError("Group %s does not exist." % group_to)
-        w_matrix = self.w.get_value(borrow=True)
-        cols, rows = np.meshgrid(self.nodegroups[group_from], self.nodegroups[group_to])
-        if self.sparse:
-            return w_matrix[rows,cols].todense()
-        else:
-            return w_matrix[rows,cols]
-
-    def set_link_weights(self, group_from, group_to, new_w):
-        if group_from not in self.nodegroups:
-            raise ValueError("group_from %s does not exist." % group_from)
-        if group_to not in self.nodegroups:
-            raise ValueError("group_to %s does not exist." % group_to)
-        if len(self.nodegroups[group_from]) != new_w.shape[1]:
-            raise ValueError("group_from %s has length %i, but new_w.shape[1] is %i" % (group_from, len(self.nodegroups[group_from]), new_w.shape[1]))
-        if len(self.nodegroups[group_to]) != new_w.shape[0]:
-            raise ValueError("group_to %s has length %i, but new_w.shape[0] is %i" % (group_to, len(self.nodegroups[group_to]), new_w.shape[0]))
-
-        w_matrix = self.w.get_value(borrow=True)
-        grp_from = self.nodegroups[group_from]
-        grp_to = self.nodegroups[group_to]
-        cols, rows = np.meshgrid(grp_from, grp_to)
-        w_matrix[rows, cols] = new_w
-        self.w.set_value(w_matrix, borrow=True)
-
-        uids_to_invalidate = [node_to_id(self.allocated_elements_to_nodes[eid]) for eid in self.nodegroups[group_from]]
-        uids_to_invalidate.extend([node_to_id(self.allocated_elements_to_nodes[eid]) for eid in self.nodegroups[group_to]])
-
-        for uid in uids_to_invalidate:
-            if uid in self.proxycache:
-                del self.proxycache[uid]
-
-        if self.has_pipes:
-            self.__por_ret_dirty = True
-
-    def get_available_gatefunctions(self):
-        return ["identity", "absolute", "sigmoid", "tanh", "rect", "one_over_x"]
-
-    def rebuild_shifted(self):
-        a_array = self.a.get_value(borrow=True)
-        a_rolled_array = np.roll(a_array, 7)
-        a_shifted_matrix = np.lib.stride_tricks.as_strided(a_rolled_array, shape=(self.NoE, 14), strides=(self.byte_per_float, self.byte_per_float))
-        self.a_shifted.set_value(a_shifted_matrix, borrow=True)
-
-    def rebuild_por_linked(self):
-
-        n_node_porlinked_array = np.zeros(self.NoE, dtype=np.int8)
-
-        n_function_selector_array = self.n_function_selector.get_value(borrow=True)
-        w_matrix = self.w.get_value(borrow=True)
-
-        por_indices = np.where(n_function_selector_array == NFPG_PIPE_POR)[0]
-
-        slotrows = w_matrix[por_indices, :]
-        if not self.sparse:
-            linkedflags = np.any(slotrows, axis=1)
-        else:
-            # for some reason, sparse matrices won't do any with an axis parameter, so we need to do this...
-            max_values = slotrows.max(axis=1).todense()
-            linkedflags = max_values.astype(np.int8, copy=False)
-            linkedflags = np.minimum(linkedflags, 1)
-
-        n_node_porlinked_array[por_indices - 1] = linkedflags       # gen
-        n_node_porlinked_array[por_indices] = linkedflags           # por
-        n_node_porlinked_array[por_indices + 1] = linkedflags       # ret
-        n_node_porlinked_array[por_indices + 2] = linkedflags       # sub
-        n_node_porlinked_array[por_indices + 3] = linkedflags       # sur
-        n_node_porlinked_array[por_indices + 4] = linkedflags       # sub
-        n_node_porlinked_array[por_indices + 5] = linkedflags       # sur
-
-        self.n_node_porlinked.set_value(n_node_porlinked_array)
-
-    def rebuild_ret_linked(self):
-
-        n_node_retlinked_array = np.zeros(self.NoE, dtype=np.int8)
-
-        n_function_selector_array = self.n_function_selector.get_value(borrow=True)
-        w_matrix = self.w.get_value(borrow=True)
-
-        ret_indices = np.where(n_function_selector_array == NFPG_PIPE_RET)[0]
-
-        slotrows = w_matrix[ret_indices, :]
-        if not self.sparse:
-            linkedflags = np.any(slotrows, axis=1)
-        else:
-            # for some reason, sparse matrices won't do any with an axis parameter, so we need to do this...
-            max_values = slotrows.max(axis=1).todense()
-            linkedflags = max_values.astype(np.int8, copy=False)
-            linkedflags = np.minimum(linkedflags, 1)
-
-        n_node_retlinked_array[ret_indices - 2] = linkedflags       # gen
-        n_node_retlinked_array[ret_indices - 1] = linkedflags       # por
-        n_node_retlinked_array[ret_indices] = linkedflags           # ret
-        n_node_retlinked_array[ret_indices + 1] = linkedflags       # sub
-        n_node_retlinked_array[ret_indices + 2] = linkedflags       # sur
-        n_node_retlinked_array[ret_indices + 3] = linkedflags       # cat
-        n_node_retlinked_array[ret_indices + 4] = linkedflags       # exp
-
-        self.n_node_retlinked.set_value(n_node_retlinked_array)
->>>>>>> c6aa8907
 
     def set_activations(self, nodespace_uid, group, new_activations):
         if nodespace_uid is None:
