--- conflicted
+++ resolved
@@ -834,18 +834,13 @@
                     gate_functions=data.get('gate_functions'))
                 uidmap[uid] = new_uid
                 node_proxy = self.get_node(new_uid)
-<<<<<<< HEAD
-                for gatetype in data['gate_activations']:   # todo: implement sheaves
+                for gatetype in data.get('gate_activations', {}):   # todo: implement sheaves
                     if gatetype in node_proxy.nodetype.gatetypes:
                         node_proxy.get_gate(gatetype).activation = data['gate_activations'][gatetype]['default']['activation']
                 state = data['state']
                 if state is not None:
                     for key, value in state.items():
                         node_proxy.set_state(key, value)
-=======
-                for gatetype in data.get('gate_activations', {}):   # todo: implement sheaves
-                    node_proxy.get_gate(gatetype).activation = data['gate_activations'][gatetype]['default']['activation']
->>>>>>> dba728df
 
             else:
                 warnings.warn("Invalid nodetype %s for node %s" % (data['type'], uid))
@@ -1244,9 +1239,8 @@
         self.g_function_selector.set_value(g_function_selector_array, borrow=True)
         self.allocated_elements_to_nodes[np.where(self.allocated_elements_to_nodes == tnode.from_id(uid))[0]] = 0
 
-<<<<<<< HEAD
         if type == PIPE:
-            n_function_selector_array = self.n_function_selector.get_value(borrow=True, return_internal_type=True)
+            n_function_selector_array = self.n_function_selector.get_value(borrow=True)
             n_function_selector_array[offset + GEN] = NFPG_PIPE_NON
             n_function_selector_array[offset + POR] = NFPG_PIPE_NON
             n_function_selector_array[offset + RET] = NFPG_PIPE_NON
@@ -1255,17 +1249,6 @@
             n_function_selector_array[offset + CAT] = NFPG_PIPE_NON
             n_function_selector_array[offset + EXP] = NFPG_PIPE_NON
             self.n_function_selector.set_value(n_function_selector_array, borrow=True)
-=======
-        n_function_selector_array = self.n_function_selector.get_value(borrow=True)
-        n_function_selector_array[offset + GEN] = NFPG_PIPE_NON
-        n_function_selector_array[offset + POR] = NFPG_PIPE_NON
-        n_function_selector_array[offset + RET] = NFPG_PIPE_NON
-        n_function_selector_array[offset + SUB] = NFPG_PIPE_NON
-        n_function_selector_array[offset + SUR] = NFPG_PIPE_NON
-        n_function_selector_array[offset + CAT] = NFPG_PIPE_NON
-        n_function_selector_array[offset + EXP] = NFPG_PIPE_NON
-        self.n_function_selector.set_value(n_function_selector_array, borrow=True)
->>>>>>> dba728df
 
         # clear from name and positions dicts
         if uid in self.names:
