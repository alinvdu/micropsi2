--- conflicted
+++ resolved
@@ -744,12 +744,10 @@
 
         return actuator_values_to_write
 
-<<<<<<< HEAD
+    def get_available_gatefunctions(self):
+        return ["identity", "absolute", "sigmoid", "tanh", "rect", "one_over_x"]
+
     def rebuild_shifted(self):
         a_array = self.a.get_value(borrow=True, return_internal_type=True)
         a_shifted_matrix = np.lib.stride_tricks.as_strided(a_array, shape=(NUMBER_OF_ELEMENTS, 7), strides=(8, 8))
-        self.a_shifted.set_value(a_shifted_matrix, borrow=True)
-=======
-    def get_available_gatefunctions(self):
-        return ["identity", "absolute", "sigmoid", "tanh", "rect", "one_over_x"]
->>>>>>> 51ca11ea
+        self.a_shifted.set_value(a_shifted_matrix, borrow=True)