--- conflicted
+++ resolved
@@ -23,8 +23,8 @@
     for type, gate in node.gates.items():
         gate.gate_function(node.get_slot("gen").activation)
 
-<<<<<<< HEAD
-def script(nodenet, node=None, **params):
+
+def script(netapi, node=None, **params):
     """ Script nodes are state machines that use the node activation for determining their behavior.
         They form hierarchical scripts that are started via sub-activating their top-node. If the sur-activation
         is turned off, the script stops executing.
@@ -77,24 +77,20 @@
     )
 
     # always inhibit successor, except when confirmed
-    node.get_gate("por").gate_function(-1.0 if node.activation<1 else 1.0)
+    node.get_gate("por").gate_function(-1.0 if node.activation < 1 else 1.0)
     # inhibit confirmation of predecessor, and tell it to stop once successor is requested
     node.get_gate("ret").gate_function(-1.0 if 0.1 < node.activation < 1 else 1.0)
     # request children when becoming requesting
     node.get_gate("sub").gate_function(1.0 if 0.5 < node.activation else 0)
     # keep parent from failing while pending or processing, confirm parent when confirmed
     node.get_gate("sur").gate_function(
-        0 if node.activation < 0.01 or node.get_slot("ret").activation>0 else
-        0.01 if node.activation<1 else
-        0.01 if node.get_slot("ret").activation<0 else
+        0 if node.activation < 0.01 or node.get_slot("ret").activation > 0 else
+        0.01 if node.activation < 1 else
+        0.01 if node.get_slot("ret").activation < 0 else
         1)
 
 
-def pipe(nodenet, node=None, **params):
-=======
-
 def pipe(netapi, node=None, **params):
->>>>>>> 3ec8f560
     gen = 0.0
     por = 0.0
     ret = 0.0
