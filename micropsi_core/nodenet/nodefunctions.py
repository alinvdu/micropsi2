--- conflicted
+++ resolved
@@ -21,10 +21,6 @@
     node.activation = node.get_slot("gen").activation
     for type, gate in node.gates.items():
         gate.gate_function(node.get_slot("gen").activation)
-
-<<<<<<< HEAD
-def pipe(netapi, node=None, sheaf="default", **params):
-=======
 
 def script(netapi, node=None, **params):
     """ Script nodes are state machines that use the node activation for determining their behavior.
@@ -91,9 +87,7 @@
         0.01 if node.get_slot("ret").activation < 0 else
         1)
 
-
-def pipe(netapi, node=None, **params):
->>>>>>> e55d3888
+def pipe(netapi, node=None, sheaf="default", **params):
     gen = 0.0
     por = 0.0
     ret = 0.0
