
<<<<<<< HEAD
import sys

def register(nodenet, node=None, **params):
=======

def register(netapi, node=None, **params):
>>>>>>> 5cb7a19b
    node.activation = node.get_slot("gen").activation
    for type, gate in node.gates.items():
        gate.gate_function(node.get_slot("gen").activation)


def sensor(netapi, node=None, datasource=None, **params):
    node.activation = node.get_slot("gen").activation = netapi.world.get_datasource(netapi.uid, datasource)
    node.gates["gen"].gate_function(netapi.world.get_datasource(netapi.uid, datasource))


def actor(netapi, node=None, datatarget=None, **params):
    node.activation = node.get_slot("gen").activation
    if not netapi.world:
        return
    node.netapi.world.set_datatarget(netapi.uid, datatarget, node.get_slot("gen").activation)


def concept(netapi, node=None, **params):
    node.activation = node.get_slot("gen").activation
    for type, gate in node.gates.items():
        gate.gate_function(node.get_slot("gen").activation)

<<<<<<< HEAD
def pipe(nodenet, node=None, sheaf="default", **params):
=======

def pipe(netapi, node=None, **params):
>>>>>>> 5cb7a19b
    gen = 0.0
    por = 0.0
    ret = 0.0
    sub = 0.0
    sur = 0.0
    cat = 0.0
    exp = 0.0

    gen += node.get_slot("sur").get_voted_activation(sheaf) or node.get_slot("sur").activation
    gen += node.get_slot("exp").get_activation(sheaf)
    if gen < 0: gen = 0
    if gen > 1: gen = 1

    sub += node.get_slot("gen").get_activation(sheaf)
    sub += node.get_slot("sur").get_activation(sheaf) or node.get_slot("sur").activation
    sub += node.get_slot("sub").get_activation(sheaf)
    sub += node.get_slot("por").get_activation(sheaf)
    if sub > 0: sub = 1

    sur += node.get_slot("sur").get_voted_activation(sheaf) or node.get_slot("sur").activation
    sur += node.get_slot("exp").get_activation(sheaf)
    if sur < 0: sur = 0

    por += (node.get_slot("sur").get_voted_activation(sheaf) or node.get_slot("sur").activation) * \
           (1+node.get_slot("por").get_activation(sheaf))
    por += node.get_slot("por").get_activation(sheaf) * \
           (1+node.get_slot("ret").get_activation(sheaf))
    if por < 1: por = -1
    if por > 1: por = 1

    ret += node.get_slot("ret").get_activation(sheaf)
    if ret == 0: ret = -1

    cat = sub
    if cat < 0: cat = 0

    exp += (node.get_slot("sur").get_voted_activation(sheaf) or node.get_slot("sur").activation) * \
           node.get_slot("cat").get_activation(sheaf)
    if exp > 1: exp = 1

    node.set_sheaf_activation(gen, sheaf)
    node.get_gate("gen").gate_function(gen, sheaf)
    node.get_gate("por").gate_function(por, sheaf)
    node.get_gate("ret").gate_function(ret, sheaf)
    node.get_gate("sub").gate_function(sub, sheaf)
    node.get_gate("sur").gate_function(sur, sheaf)

    node.get_gate("exp").gate_function(exp, sheaf)

    # cats will be checked in their own sheaf
    if cat > 0:
        node.get_gate("cat").open_sheaf(cat, sheaf)
        node.get_gate("cat").gate_function(0, sheaf)
    else:
        node.get_gate("cat").gate_function(cat, sheaf)



def activator(netapi, node, **params):
    node.activation = node.get_slot("gen").activation
    netapi.nodespaces[node.parent_nodespace].activators[node.parameters["type"]] = node.activation<|MERGE_RESOLUTION|>--- conflicted
+++ resolved
@@ -1,12 +1,5 @@
-
-<<<<<<< HEAD
-import sys
-
-def register(nodenet, node=None, **params):
-=======
 
 def register(netapi, node=None, **params):
->>>>>>> 5cb7a19b
     node.activation = node.get_slot("gen").activation
     for type, gate in node.gates.items():
         gate.gate_function(node.get_slot("gen").activation)
@@ -29,12 +22,7 @@
     for type, gate in node.gates.items():
         gate.gate_function(node.get_slot("gen").activation)
 
-<<<<<<< HEAD
-def pipe(nodenet, node=None, sheaf="default", **params):
-=======
-
-def pipe(netapi, node=None, **params):
->>>>>>> 5cb7a19b
+def pipe(netapi, node=None, sheaf="default", **params):
     gen = 0.0
     por = 0.0
     ret = 0.0
@@ -92,7 +80,6 @@
         node.get_gate("cat").gate_function(cat, sheaf)
 
 
-
 def activator(netapi, node, **params):
     node.activation = node.get_slot("gen").activation
     netapi.nodespaces[node.parent_nodespace].activators[node.parameters["type"]] = node.activation