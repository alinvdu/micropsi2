--- conflicted
+++ resolved
@@ -129,15 +129,6 @@
     if gen == 0:
         gen += node.get_slot("sur").get_activation(sheaf)
         gen += node.get_slot("exp").get_activation(sheaf)
-<<<<<<< HEAD
-        if node.get_slot("por").get_activation(sheaf) == 0 and not node.get_slot("por").empty:
-            # only start gen-loop if we are not waiting for por-activation
-            gen = 0
-    else:
-        gen += node.get_slot("gen").get_activation(sheaf) * node.get_slot("sub").get_activation(sheaf)
-        if abs(gen) < 0.1: gen = 0                                          # cut off gen loop at lower threshold
-=======
->>>>>>> 7f3c926d
 
     # commented: trigger and pipes should be able to escape the [-1;1] cage on gen
     # if gen > 1: gen = 1
