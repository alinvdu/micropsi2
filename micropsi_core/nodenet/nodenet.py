"""
Nodenet definition
"""

import micropsi_core.tools
import json, os, warnings

__author__ = 'joscha'
__date__ = '09.05.12'

NODENET_VERSION = 1


class Nodenet(object):
    """Main data structure for MicroPsi agents,

    Contains the net entities and runs the activation spreading. The nodenet stores persistent data.

    Attributes:
        state: a dict of persistent nodenet data; everything stored within the state can be stored and exported
        uid: a unique identifier for the node net
        name: an optional name for the node net
        filename: the path and file name to the file storing the persisted net data
        nodespaces: a dictionary of node space UIDs and respective node spaces
        nodes: a dictionary of node UIDs and respective nodes
        links: a dictionary of link UIDs and respective links
        gate_types: a dictionary of gate type names and the individual types of gates
        slot_types: a dictionary of slot type names and the individual types of slots
        node_types: a dictionary of node type names and node type definitions
        world: an environment for the node net
        worldadapter: an actual world adapter object residing in a world implementation, provides interface
        owner: an id of the user who created the node net
        step: the current simulation step of the node net
    """

    @property
    def uid(self):
        return self.state.get("uid")

    @property
    def name(self):
        return self.state.get("name", self.state.get("uid"))

    @name.setter
    def name(self, identifier):
        self.state["name"] = identifier

    @property
    def owner(self):
        return self.state.get("owner")

    @owner.setter
    def owner(self, identifier):
        self.state["owner"] = identifier

    @property
    def world(self):
        return self.runtime.worlds.get(self.state["world"])

    @world.setter
    def world(self, world):
        self.state["world"] = world.uid

    # @property
    # def worldadapter(self):
    #     return self.state.get("worldadapter")

    # @worldadapter.setter
    # def worldadapter(self, worldadapter_uid):
    #     self.state["worldadapter"] = worldadapter_uid

    @property
    def current_step(self):
        return self.state.get("step")

    def __init__(self, runtime, filename, name = "", worldadapter = "Default", world = None, owner = "", uid = None):
        """Create a new MicroPsi agent.

        Arguments:
            filename: the path and filename of the agent
            agent_type (optional): the interface of this agent to its environment
            name (optional): the name of the agent
            owner (optional): the user that created this agent
            uid (optional): unique handle of the agent; if none is given, it will be generated
        """

        uid = uid or micropsi_core.tools.generate_uid()

        self.state = {
            "version": NODENET_VERSION,  # used to check compatibility of the node net data
            "uid": uid,
            "nodes": {},
            "links": {},
            "nodespaces": {'Root': {}},
            "nodetypes": STANDARD_NODETYPES,
<<<<<<< HEAD
            "step": 0
=======
            "activatortypes": STANDARD_NODETYPES.keys(),
            "step": 0,
            "filename": filename
>>>>>>> 041068a0
        }

        self.world = world
        self.runtime = runtime
        self.owner = owner
        self.name = name or os.path.basename(filename)
        self.filename = filename
        self.worldadapter = self.world.worldadapters[worldadapter]

        self.nodespaces = {"Root": Nodespace(self, None, (0,0), name="Root", entitytype="nodespaces", uid = "Root")}

        self.nodes = {}
        self.links = {}
        self.nodetypes = {}

        self.load()

        # todo: persist these?
        self.active_nodes = {}


    def load(self, string = None):
        """Load the node net from a file"""
        # try to access file
        if string:
            try:
                self.state = json.loads(string)
            except ValueError:
                warnings.warn("Could not read nodenet data from string")
                return False
        else:
            try:
                with open(self.filename) as file:
                    self.state = json.load(file)
            except ValueError:
                warnings.warn("Could not read nodenet data")
                return False
            except IOError:
                warnings.warn("Could not open nodenet file")

        if "version" in self.state and self.state["version"] == NODENET_VERSION:
            self.initialize_nodenet()
            return True
        else:
            warnings.warn("Wrong version of the nodenet data; starting new nodenet")
            return False

    def initialize_nodenet(self):
        """Called after reading new nodenet state.

        Parses the nodenet state and set up the non-persistent data structures necessary for efficient
        computation of the node net
        """
        for name, data in self.state.get('nodespaces',{}).items():
            self.nodespaces[name] = Nodespace(self, data['parent_nodespace'], (data['x'], data['y']), name=data['name'], entitytype='nodespaces', uid=name)
        for type, data in self.state.get('nodetypes', STANDARD_NODETYPES).items():
            self.nodetypes[type] = Nodetype(nodenet=self, **data)
        # set up nodes
        for uid in self.state['nodes']:
            data = self.state['nodes'][uid]
            self.nodes[uid] = Node(self, data.get('parent_nodespace', "Root"), (data['x'], data['y']), name=data['name'], type=data.get('type', 'Concept'), uid=uid, parameters = data.get('parameters'))
        # set up links
        for uid in self.state['links']:
            data = self.state['links'][uid]
            self.links[uid] = Link(self.nodes[data['sourceNode']], data['sourceGate'], self.nodes[data['targetNode']], data['targetSlot'], weight=data['weight'], uid=uid)

        # TODO: check if data sources and data targets match

    def get_nodespace_data(self, nodespace_uid):
        """returns the nodes and links in a given nodespace"""
        nodespace = self.state["nodespaces"].get(nodespace_uid)
        nodes = {}
        links = {}
#        for node in nodespace.


    # add functions for exporting and importing node nets
    def export_data(self):
        """serializes and returns the nodenet state for export to a end user"""
        pass

    def import_data(self, nodenet_data):
        """imports nodenet state as the current node net"""
        pass

    def merge_data(self, nodenet_data):
        """merges the nodenet state with the current node net, might have to give new UIDs to some entities"""
        pass

    def step(self):
        """perform a simulation step"""
        # first step will activate the sensors:
        if self.state['step'] == 0:
            self.active_nodes = {uid: node for uid,node in self.nodes.items() if node.type == "Sensor"}

        if self.active_nodes:
            self.calculate_node_functions()
            self.propagate_link_activation()
            self.state["step"] +=1

    def propagate_link_activation(self):
        """propagate activation through all links, taking it from the gates and summing it up in the slots"""
        new_active_nodes = {}
        for uid, node in self.active_nodes.items():
            for type, gate in node.gates.items():
                for uid, link in gate.outgoing.items():
                    link.target_slot.activation += gate.activation * link.weight
                    new_active_nodes[link.target_node.uid] = link.target_node
        self.active_nodes = new_active_nodes
        print self.active_nodes

    def calculate_node_functions(self):
        """for all active nodes, call their node function, which in turn should update the gate functions"""
        for uid, node in self.active_nodes.items():
            node.node_function()


class NetEntity(object):
    """The basic building blocks of node nets.

    Attributes:
        uid: the unique identifier of the net entity
        name: a human readable name (optional)
        position: a pair of coordinates on the screen
        nodenet: the node net in which the entity resides
        parent_nodespace: the node space this entity is contained in
    """

    @property
    def uid(self):
        return self.data.get("uid")

    @property
    def name(self):
        return self.data.get("name") or self.data.get("uid")

    @name.setter
    def name(self, string):
        self.data["name"] = string

    @property
    def position(self):
        return self.data.get("position", (0,0))

    @position.setter
    def position(self, pos):
        self.data['x'] = pos[0]
        self.data['y'] = pos[1]
        self.data["position"] = pos

    @property
    def parent_nodespace(self):
        return self.data.get("parent_nodespace", 0)

    @parent_nodespace.setter
    def parent_nodespace(self, uid):
        nodespace = self.nodenet.nodespaces[uid]
        if self.entitytype not in nodespace.netentities:
            nodespace.netentities[self.entitytype] = []
        nodespace.netentities[self.entitytype].append(self.uid)
        #if uid in self.nodenet.state["nodespaces"][uid][self.entitytype]:
        #    self.nodenet.state["nodespaces"][uid][self.entitytype] = self.uid
        # tell my old parent that I move out
        if "parent_nodespace" in self.data:
            old_parent = self.nodenet.nodespaces.get(self.data["parent_nodespace"])
            if old_parent and self.uid in old_parent.netentities.get(self.entitytype, []):
                old_parent.netentities[self.entitytype].remove(self.uid)
        self.data['parent_nodespace'] = uid

    def __init__(self, nodenet, parent_nodespace, position, name = "", entitytype = "abstract_entities", uid = None):
        """create a net entity at a certain position and in a given node space"""
        uid = uid or micropsi_core.tools.generate_uid()
        self.nodenet = nodenet
        if not entitytype in nodenet.state:
            nodenet.state[entitytype] = {}
        if not uid in nodenet.state[entitytype]:
            nodenet.state[entitytype][uid] = {}
        self.data = nodenet.state[entitytype][uid]
        self.data["uid"] = uid
        self.entitytype = entitytype

        self.name = name
        self.position = position
        if parent_nodespace:
            self.parent_nodespace = parent_nodespace


class Nodespace(NetEntity):  # todo: adapt to new form, as net entitities
    """A container for net entities.

    One nodespace is marked as root, all others are contained in
    exactly one other nodespace.

    Attributes:
        activators: a dictionary of activators that control the spread of activation, via activator nodes
        netentities: a dictionary containing all the contained nodes and nodespaces, to speed up drawing
    """


    def __init__(self, nodenet, parent_nodespace, position, name = "Comment", entitytype = "comments", uid = None):
        """create a node space at a given position and within a given node space"""
        self.activators = {}
        self.netentities = {}
        NetEntity.__init__(self, nodenet, parent_nodespace, position, name, entitytype, uid)

    def get_contents(self):
        """returns a dictionary with all contained net entities, related links and dependent nodes"""
        pass

    def get_activator_value(self, type):
        """returns the value of the activator of the given type, or 1, if none exists"""
        pass

    def get_data_targets(self):
        """Returns a dictionary of available data targets to associate actors with.

        Data targets are either handed down by the node net manager (to operate on the environment), or
        by the node space itself, to perform directional activation."""
        pass

    def get_data_sources(self):
        """Returns a dictionary of available data sources to associate sensors with.

        Data sources are either handed down by the node net manager (to read from the environment), or
        by the node space itself, to obtain information about its contents."""
        pass

class Link(object): # todo: adapt to new form, like net entitities
    """A link between two nodes, starting from a gate and ending in a slot.

    Links propagate activation between nodes and thereby facilitate the function of the agent.
    Links have weights, but apart from that, all their properties are held in the gates where they emanate.
    Gates contain parameters, and the gate type effectively determines a link type.

    You may retrieve links either from the global dictionary (by uid), or from the gates of nodes themselves.
    """

    def __init__(self, source_node, source_gate_name, target_node, target_slot_name, weight=1, certainty=1, uid=None):
        """create a link between the source_node and the target_node, from the source_gate to the target_slot

        Attributes:
            weight (optional): the weight of the link (default is 1)
        """
        self.uid = uid or  micropsi_core.tools.generate_uid()
        self.source_node = None
        self.target_node = None
        self.link(source_node, source_gate_name, target_node, target_slot_name)
        self.weight = weight
        self.certainty = 1

    def link(self, source_node, source_gate_name, target_node, target_slot_name, weight=1):
        """link between source and target nodes, from a gate to a slot.

            You may call this function to change the connections of an existing link. If the link is already
            linked, it will be unlinked first.
        """
        if self.source_node: self.source_gate.outgoing.remove(self.uid)
        if self.target_node: self.target_slot.incoming.remove(self.uid)
        self.source_node = source_node
        self.target_node = target_node
        self.source_gate = source_node.get_gate(source_gate_name)
        self.target_slot = target_node.get_slot(target_slot_name)
        self.weight = weight
        self.source_gate.outgoing[self.uid] = self
        self.target_slot.incoming[self.uid] = self

    def remove(self):
        """unplug the link from the node net
           can't be handled in the destructor, since it removes references to the instance
        """
        del self.source_gate.outgoing[self.uid]
        del self.target_slot.incoming[self.uid]

class Node(NetEntity):
    """A net entity with slots and gates and a node function.

    Node functions are called alternating with the link functions. They process the information in the slots
    and usually call all the gate functions to transmit the activation towards the links.

    Attributes:
        activation: a numeric value (usually between -1 and 1) to indicate its activation. Activation is determined
            by the node function, usually depending on the value of the slots.
        slots: a list of slots (activation inlets)
        gates: a list of gates (activation outlets)
        node_function: a function to be executed whenever the node receives activation
    """

    @property
    def activation(self):
        return self.data.get("activation", 0)

    @activation.setter
    def activation(self, activation):
        self.data['activation'] = activation

    @property
    def type(self):
        return self.data.get("type")

    @property
    def parameters(self):
        return self.data.get("parameters", {})

    @parameters.setter
    def parameters(self, dictionary):
        self.data["parameters"] = dictionary

    def __init__(self, nodenet, parent_nodespace, position, name = "", type = "Concept", uid = None, parameters = None):
        NetEntity.__init__(self, nodenet, parent_nodespace, position, name = name, entitytype = "nodes", uid = uid)

        self.gates = {}
        self.slots = {}
        self.data["type"] = type
        self.parameters = {}
        if type in self.nodenet.nodetypes:
            self.nodetype = self.nodenet.nodetypes[type]
            self.parameters = {key:None for key in self.nodetype.parameters} if parameters is None else parameters
            for gate in self.nodetype.gatetypes:
                self.gates[gate] = Gate(gate, self)
            for slot in self.nodetype.slottypes:
                self.slots[slot] = Slot(slot, self)

    def node_function(self):
        """Called whenever the node is activated or active.

        In different node types, different node functions may be used, i.e. override this one.
        Generally, a node function must process the slot activations and call each gate function with
        the result of the slot activations.

        Metaphorically speaking, the node function is the soma of a MicroPsi neuron. It reacts to
        incoming activations in an arbitrarily specific way, and may then excite the outgoing dendrites (gates),
        which transmit activation to other neurons with adaptive synaptic strengths (link weights).
        """
        # process the slots
        if self.type == 'Sensor':
            if self.parameters['datasource']:
                self.activation = self.nodenet.worldadapter.datasources[self.parameters['datasource']]
            else:
                self.activation = 0
        else:
            self.activation = sum([self.slots[slot].activation for slot in self.slots])

        # call nodefunction of my node type
        if self.nodetype and self.nodetype.nodefunction is not None:
            try:
                self.nodetype.nodefunction(nodenet = self.nodenet, node = self, **self.parameters)
            except SyntaxError, err:
                warnings.warn("Syntax error during node execution: %s" % err.message)
                self.data["activation"] = "Syntax error"
            except TypeError, err:
                warnings.warn("Type error during node execution: %s" % err.message)
                self.data["activation"] = "Parameter mismatch"

    def get_gate(self, gatename):
        return self.gates.get(gatename)

    def get_slot(self, slotname):
        return self.slots.get(slotname)

class Gate(object): # todo: take care of gate functions at the level of nodespaces, handle gate params
    """The activation outlet of a node. Nodes may have many gates, from which links originate.

    Attributes:
        type: a string that determines the type of the gate
        node: the parent node of the gate
        activation: a numerical value which is calculated at every step by the gate function
        parameters: a dictionary of values used by the gate function
        gate_function: called by the node function, updates the activation
        outgoing: the set of links originating at the gate
    """
    def __init__(self, type, node, gate_function = None, parameters = None):
        """create a gate.

        Parameters:
            type: a string that refers to a node type
            node: the parent node
            parameters: an optional dictionary of parameters for the gate function
        """
        self.type = type
        self.node = node
        self.parameters = parameters
        self.activation = 0
        self.outgoing = {}
        self.gate_function = gate_function or self.gate_function
        self.parameters = parameters or {
                "minimum": -1,
                "maximum": 1,
                "certainty": 1,
                "amplification": 1,
                "threshold": 0,
                "decay": 0
            }

    def gate_function(self, input_activation):
        """This function sets the activation of the gate.

        The gate function should be called by the node function, and can be replaced by different functions
        if necessary. This default gives a linear function (input * amplification), cut off below a threshold.
        You might want to replace it with a radial basis function, for instance.
        """

        gate_factor = 1

        # check if the current node space has an activator that would prevent the activity of this gate
        if self.type in self.node.nodenet.nodespaces[self.node.parent_nodespace].activators:
            gate_factor = self.node.parent_nodespace.activators[self.type]
            if gate_factor == 0.0:
                self.activation = 0
                return  # if the gate is closed, we don't need to execute the gate function

        # simple linear threshold function; you might want to use a sigmoid for neural learning
        activation = max(input_activation, self.parameters["threshold"]) * self.parameters["amplification"] *gate_factor

        if self.parameters["decay"]:  # let activation decay gradually
            if activation < 0:
                activation = min(activation, self.activation*(1-self.parameters["decay"]))
            else:
                activation = max(activation, self.activation*(1-self.parameters["decay"]))

        self.activation = min(self.parameters["maximum"],max(self.parameters["minimum"],activation))

class Slot(object):
    """The entrance of activation into a node. Nodes may have many slots, in which links terminate.

    Attributes:
        type: a string that determines the type of the slot
        node: the parent node of the slot
        activation: a numerical value which is the sum of all incoming activations
        current_step: the simulation step when the slot last received activation
        incoming: a dictionary of incoming links together with the respective activation received by them
    """

    def __init__(self, type, node):
        """create a slot.

        Parameters:
            type: a string that refers to the slot type
            node: the parent node
        """
        self.type = type
        self.node = node
        self.incoming = {}
        self.current_step = -1
        self.activation = 0



STANDARD_NODETYPES = {
    "Register": {
        "name": "Register",
        "slottypes": ["gen"],
        "gatetypes": ["gen"]
    },
    "Sensor": {
        "name": "Sensor",
        "parameters":["datasource"],
        "nodefunction_definition": """node.gates["gen"].gate_function(nodenet.worldadapter.get_datasource(datasource))""",
        "gatetypes": ["gen"]
    },
    "Actor": {
        "name": "Actor",
        "parameters":["datasource", "datatarget"],
        "nodefunction_definition": """node.nodenet.worldadapter.set_datatarget(datatarget, node.activation)""",
        "slottypes": ["gen"],
        "gatetypes": ["gen"]
    },
    "Concept": {
        "name": "Concept",
        "slottypes": ["gen"],
        "nodefunction_definition": """for type, gate in node.gates.items(): gate.gate_function(node.activation)""",
        "gatetypes": ["gen", "por", "ret", "sub", "sur", "cat", "exp"]
    },
    "Activator": {
        "name": "Activator",
        "slottypes": ["gen"],
        "parameters": ["type"],
        "nodefunction_definition": """nodenet.nodespaces[node.parent_nodespace].activators[node.type] = node.slots["gen"].activation"""
    }
}

class Nodetype(object):
    """Every node has a type, which is defined by its slot types, gate types, its node function and a list of
    node parameteres."""

    @property
    def name(self):
        return self.data["name"]

    @name.setter
    def name(self, identifier):
        self.nodenet.state["nodetypes"][identifier] = self.nodenet.state["nodetypes"][self.data["name"]]
        del self.nodenet.state["nodetypes"][self.data["name"]]
        self.data["name"] = identifier

    @property
    def slottypes(self):
        return self.data.get("slottypes")

    @slottypes.setter
    def slottypes(self, list):
        self.data["slottypes"] = list

    @property
    def gatetypes(self):
        return self.data.get("gatetypes")

    @gatetypes.setter
    def gatetypes(self, list):
        self.data["gatetypes"] = list

    @property
    def parameters(self):
        return self.data.get("parameters", [])

    @parameters.setter
    def parameters(self, list):
        self.data["parameters"] = list

    @property
    def nodefunction_definition(self):
        return self.data.get("nodefunction_definition")

    @nodefunction_definition.setter
    def nodefunction_definition(self, string):
        self.data["nodefunction_definition"] = string
        args = ','.join(self.parameters).strip(',')
        try:
            self.nodefunction = micropsi_core.tools.create_function(string,
                parameters = "nodenet, node, " + args)
        except SyntaxError, err:
            warnings.warn("Syntax error while compiling node function.")
            self.nodefunction = micropsi_core.tools.create_function("""node.activation = 'Syntax error'""",
                parameters = "nodenet, node, " + args)

    def __init__(self, name, nodenet, slottypes = None, gatetypes = None, parameters = None, nodefunction_definition = None):
        """Initializes or creates a nodetype.

        Arguments:
            name: a unique identifier for this nodetype
            nodenet: the nodenet that this nodetype is part of

        If a nodetype with the same name is already defined in the nodenet, it is overwritten. Parameters that
        are not given here will be taken from the original definition. Thus, you may use this initializer to
        set up the nodetypes after loading new nodenet state (by using it without parameters).

        Within the nodenet, the nodenet state dict stores the whole nodenet definition. The part that defines
        nodetypes is structured as follows:

            { "slots": list of slot types or None,
              "gates": list of gate types or None,
              "parameters": string of parameters to store values in or read values from
              "nodefunction": <a string that stores a sequence of python statements, and gets the node and the
                    nodenet as arguments>
            }
        """
        self.nodenet = nodenet
        if not "nodetypes" in nodenet.state: self.nodenet.state["nodetypes"] = {}
        if not name in self.nodenet.state["nodetypes"]: self.nodenet.state["nodetypes"][name] = {}
        self.data = self.nodenet.state["nodetypes"][name]
        self.data["name"] = name

        self.slottypes = self.data.get("slottypes", ["gen"]) if slottypes is None else slottypes
        self.gatetypes = self.data.get("gatetypes", ["gen"]) if gatetypes is None else gatetypes

        self.parameters = self.data.get("parameters", []) if parameters is None else parameters

        if nodefunction_definition:
            self.nodefunction_definition = nodefunction_definition
        else:
            self.nodefunction = None


<|MERGE_RESOLUTION|>--- conflicted
+++ resolved
@@ -61,19 +61,19 @@
     def world(self, world):
         self.state["world"] = world.uid
 
-    # @property
-    # def worldadapter(self):
-    #     return self.state.get("worldadapter")
-
-    # @worldadapter.setter
-    # def worldadapter(self, worldadapter_uid):
-    #     self.state["worldadapter"] = worldadapter_uid
+    @property
+    def world_adapter(self):
+        return self.state.get("worldadapter")
+
+    @world_adapter.setter
+    def world_adapter(self, worldadapter_uid):
+        self.state["worldadapter"] = worldadapter_uid
 
     @property
     def current_step(self):
         return self.state.get("step")
 
-    def __init__(self, runtime, filename, name = "", worldadapter = "Default", world = None, owner = "", uid = None):
+    def __init__(self, runtime, filename, name = "", world_adapter = "Default", world = None, owner = "", uid = None):
         """Create a new MicroPsi agent.
 
         Arguments:
@@ -93,13 +93,9 @@
             "links": {},
             "nodespaces": {'Root': {}},
             "nodetypes": STANDARD_NODETYPES,
-<<<<<<< HEAD
-            "step": 0
-=======
             "activatortypes": STANDARD_NODETYPES.keys(),
             "step": 0,
             "filename": filename
->>>>>>> 041068a0
         }
 
         self.world = world
@@ -107,7 +103,7 @@
         self.owner = owner
         self.name = name or os.path.basename(filename)
         self.filename = filename
-        self.worldadapter = self.world.worldadapters[worldadapter]
+        self.world_adapter = world_adapter
 
         self.nodespaces = {"Root": Nodespace(self, None, (0,0), name="Root", entitytype="nodespaces", uid = "Root")}
 
@@ -117,7 +113,6 @@
 
         self.load()
 
-        # todo: persist these?
         self.active_nodes = {}
 
 
@@ -191,14 +186,10 @@
 
     def step(self):
         """perform a simulation step"""
-        # first step will activate the sensors:
-        if self.state['step'] == 0:
-            self.active_nodes = {uid: node for uid,node in self.nodes.items() if node.type == "Sensor"}
-
-        if self.active_nodes:
-            self.calculate_node_functions()
-            self.propagate_link_activation()
-            self.state["step"] +=1
+        
+        self.calculate_node_functions()
+        self.propagate_link_activation()
+        self.state["step"] +=1
 
     def propagate_link_activation(self):
         """propagate activation through all links, taking it from the gates and summing it up in the slots"""
@@ -246,8 +237,6 @@
 
     @position.setter
     def position(self, pos):
-        self.data['x'] = pos[0]
-        self.data['y'] = pos[1]
         self.data["position"] = pos
 
     @property
