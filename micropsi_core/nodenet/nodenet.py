--- conflicted
+++ resolved
@@ -9,13 +9,8 @@
 import json
 import os
 import warnings
-<<<<<<< HEAD
 from .node import Node, Nodetype, SheafElement, STANDARD_NODETYPES
 import logging
-=======
-import logging
-from .node import Node, Nodetype, STANDARD_NODETYPES
->>>>>>> 5d8c8f0a
 from .nodespace import Nodespace
 from .link import Link
 from .monitor import Monitor
