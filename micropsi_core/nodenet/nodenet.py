# -*- coding: utf-8 -*-

"""
Nodenet definition
"""


import logging
from datetime import datetime
from threading import Lock
from abc import ABCMeta, abstractmethod

import micropsi_core.tools
from .netapi import NetAPI
from . import monitor

__author__ = 'joscha'
__date__ = '09.05.12'

NODENET_VERSION = 1


class NodenetLockException(Exception):
    pass


class Nodenet(metaclass=ABCMeta):

    """
    Nodenet is the abstract base class for all node net implementations and defines the interface towards
    runtime.py, which is where JSON API and tests access node nets.

    This abstract Nodenet class defines handling of node net uid, name, world and worldadapter connections,
    but makes no assumptions on persistency (filesystem, database, memory-only) or implementation.
    """

    @property
    @abstractmethod
    def engine(self):
        """
        Returns the type of node net engine this nodenet is implemented with
        """
        pass  # pragma: no cover

    @property
    @abstractmethod
    def current_step(self):
        """
        Returns the current net step, an integer
        """
        pass  # pragma: no cover

    @property
    @abstractmethod
    def data(self):
        """
        Returns a dict representing the whole node net.
        Concrete implementations may call this (super) method and then add the following fields if they want to
        use JSON persistency:

        links
        nodes
        nodespaces
        version
        """
        data = self.metadata
        data.update({
            'links': {},
            'nodes': {},
            'max_coords': self.max_coords,
            'nodespaces': {},
            'monitors': self.construct_monitors_dict(),
            'modulators': {},
        })
        return data

    @property
    def metadata(self):
        """
        Returns a dict representing the node net meta data (a subset of .data).
        """
        data = {
            'uid': self.uid,
            'engine': self.engine,
            'owner': self.owner,
            'name': self.name,
            'is_active': self.is_active,
            'current_step': self.current_step,
            'world': self._world_uid,
            'worldadapter': self._worldadapter_uid,
            'version': NODENET_VERSION,
            'runner_condition': self._runner_condition
        }
        return data

    @property
    def uid(self):
        """
        Returns the uid of the node net
        """
        return self._uid

    @property
    def name(self):
        """
        Returns the name of the node net for display purposes
        """
        if self._name is not None:
            return self._name
        else:
            return self.uid

    @name.setter
    def name(self, name):
        """
        Sets the name of the node net to the given string
        """
        self._name = name

    @property
    def world(self):
        """
        Returns the currently connected world_uid
        """
        return self._world_uid

    @world.setter
    def world(self, world_uid):
        """
        Sets the world_uid of this nodenet
        """
        self._world_uid = world_uid

    @property
    def worldadapter(self):
        """
        Returns the uid of the currently connected world adapter
        """
        return self._worldadapter_uid

    @worldadapter.setter
    def worldadapter(self, worldadapter_uid):
        """
        Sets the worldadapter uid of this nodenet
        """
        self._worldadapter_uid = worldadapter_uid

    @property
    def worldadapter_instance(self):
        """
        Returns the uid of the currently connected world adapter
        """
        return self._worldadapter_instance

    @worldadapter_instance.setter
    def worldadapter_instance(self, _worldadapter_instance):
        """
        Connects the node net to the given world adapter uid, or disconnects if None is given
        """
        self._worldadapter_instance = _worldadapter_instance

    def __init__(self, name="", worldadapter="Default", world=None, owner="", uid=None):
        """
        Constructor for the abstract base class, must be called by implementations
        """
        self._uid = uid or micropsi_core.tools.generate_uid()
        self._name = name
        self._world_uid = world
        self._worldadapter_uid = worldadapter if world else None
        self._worldadapter_instance = None
        self.is_active = False

        self._version = NODENET_VERSION  # used to check compatibility of the node net data
        self._uid = uid
        self._runner_condition = None

        self.owner = owner
        self._monitors = {}

        self.max_coords = {'x': 0, 'y': 0}

        self.netlock = Lock()

        self.logger = logging.getLogger('agent.%s' % self.uid)
        self.logger.info("Setting up nodenet %s with engine %s", self.name, self.engine)

        self.user_prompt = None

        self.netapi = NetAPI(self)

        self.stepping_rate = []
        self.dashboard_values = {}

    @abstractmethod
    def save(self, filename):
        """
        Saves the nodenet to the given main metadata json file.
        """
        pass  # pragma: no cover

    @abstractmethod
    def load(self, filename):
        """
        Loads the node net from the given main metadata json file.
        """
        pass  # pragma: no cover

    @abstractmethod
    def remove(self, filename):
        """
        Removes the node net's given main metadata json file, plus any additional files the node net may
        have created for persistency
        """
        pass  # pragma: no cover

    def timed_step(self):
        start = datetime.now()
        self.step()
        elapsed = datetime.now() - start
        self.stepping_rate.append(elapsed.seconds + ((elapsed.microseconds // 1000) / 1000))
        self.stepping_rate = self.stepping_rate[-100:]

    @abstractmethod
    def step(self):
        """
        Performs one calculation step, propagating activation accross links
        """
        pass  # pragma: no cover

    @abstractmethod
    def get_node(self, uid):
        """
        Returns the Node object with the given UID or None if no such Node object exists
        """
        pass  # pragma: no cover

    @abstractmethod
    def get_node_uids(self, group_nodespace_uid=None, group=None):
        """
        Returns a list of the UIDs of all Node objects that exist in the node net
        If group_nodespace_uid/group parameters are given, all uids of nodes in the given group will be returned
        """
        pass  # pragma: no cover

    @abstractmethod
    def is_node(self, uid):
        """
        Returns true if the given UID is the UID of an existing Node object
        """
        pass  # pragma: no cover

    @abstractmethod
    def create_node(self, nodetype, nodespace_uid, position, name="", uid=None, parameters=None, gate_parameters=None):
        """
        Creates a new node of the given node type (string), in the nodespace with the given UID, at the given
        position and returns the uid of the new node
        """
        pass  # pragma: no cover

    @abstractmethod
    def delete_node(self, uid):
        """
        Deletes the node with the given UID.
        """
        pass  # pragma: no cover

    @abstractmethod
    def get_nodespace(self, uid):
        """
        Returns the Nodespace object with the given UID or None if no such Nodespace object exists
        Passing none will return the root nodespace
        """
        pass  # pragma: no cover

    @abstractmethod
    def get_nodespace_uids(self):
        """
        Returns a list of the UIDs of all Nodespace objects that exist in the node net
        """
        pass  # pragma: no cover

    @abstractmethod
    def is_nodespace(self, uid):
        """
        Returns true if the given UID is the UID of an existing Nodespace object
        """
        pass  # pragma: no cover

    @abstractmethod
    def create_nodespace(self, parent_uid, position, name="", uid=None):
        """
        Creates a new nodespace  in the nodespace with the given UID, at the given position.
        """
        pass  # pragma: no cover

    @abstractmethod
    def delete_nodespace(self, uid):
        """
        Deletes the nodespace with the given UID, and everything it contains
        """
        pass  # pragma: no cover

    @abstractmethod
    def get_sensors(self, nodespace=None, datasource=None):
        """
        Returns a dict of all sensor nodes. Optionally filtered by the given nodespace and data source
        """
        pass  # pragma: no cover

    @abstractmethod
    def get_actors(self, nodespace=None, datatarget=None):
        """
        Returns a dict of all actor nodes. Optionally filtered by the given nodespace and data target
        """
        pass  # pragma: no cover

    @abstractmethod
    def create_link(self, source_node_uid, gate_type, target_node_uid, slot_type, weight=1, certainty=1):
        """
        Creates a new link between the given node/gate and node/slot
        """
        pass  # pragma: no cover

    @abstractmethod
    def set_link_weight(self, source_node_uid, gate_type, target_node_uid, slot_type, weight=1, certainty=1):
        """
        Set weight of the link between the given node/gate and node/slot
        """
        pass  # pragma: no cover

    @abstractmethod
    def delete_link(self, source_node_uid, gate_type, target_node_uid, slot_type):
        """
        Deletes the link between the given node/gate and node/slot
        """
        pass  # pragma: no cover

    @abstractmethod
    def reload_native_modules(self, native_modules):
        """
        Replaces the native module definitions in the nodenet with the native module definitions given in the
        native_modules dict.

        Format example for the definition dict:

        "native_module_id": {
            "name": "Name of the Native Module",
            "slottypes": ["trigger"],
            "nodefunction_name": "native_module_function",
            "gatetypes": ["done"],
            "gate_defaults": {
                "done": {
                    "minimum": -100,
                    "maximum": 100,
                    "threshold": -100
                }
            }
        }

        """
        pass  # pragma: no cover

    @abstractmethod
    def get_nodespace_data(self, nodespace_uid, include_links):
        """
        Returns a data dict of the structure defined in the .data property, filtered for nodes in the given
        nodespace.

        Implementations are expected to fill the following keys:
        'nodes' - map of nodes it the given rectangle
        'links' - map of links ending or originating in the given rectangle
        'nodespaces' - map of nodespaces positioned in the given rectangle
        'monitors' - result of self.construct_monitors_dict()
        'user_prompt' - self.user_prompt if set, should be cleared then
        """
        pass  # pragma: no cover

    @abstractmethod
    def merge_data(self, nodenet_data, keep_uids=False):
        """
        Merges in the data in nodenet_data, which is a dict of the structure defined by the .data property.
        If keep_uids is True, the supplied UIDs will be used. This may lead to all sorts of inconsistencies,
        so only tests should use keep_uids=True
        """
        pass  # pragma: no cover

    @abstractmethod
    def get_modulator(self, modulator):
        """

        Returns the numeric value of the given global modulator
        """
        pass  # pragma: no cover

    @abstractmethod
    def change_modulator(self, modulator, diff):
        """
        Changes the value of the given global modulator by the value of diff
        """
        pass  # pragma: no cover

    @abstractmethod
    def set_modulator(self, modulator, value):
        """
        Changes the value of the given global modulator to the given value
        """
        pass  # pragma: no cover

    @abstractmethod
    def get_standard_nodetype_definitions(self):
        """
        Returns the standard node types supported by this nodenet
        """
        pass  # pragma: no cover

    @abstractmethod
    def group_nodes_by_names(self, nodespace_uid, node_name_prefix=None, gatetype="gen", sortby='id', group_name=None):
        """
        Groups the given set of nodes.
        Groups can be used in bulk operations.
        Grouped nodes will have stable sorting accross all bulk operations.
        If no group name is given, the node_name_prefix will be used as group name
        """
        pass  # pragma: no cover

    @abstractmethod
    def group_nodes_by_ids(self, nodespace_uid, node_uids, group_name, gatetype="gen", sortby='id'):
        """
        Groups the given set of nodes.
        Groups can be used in bulk operations.
        Grouped nodes will have stable sorting accross all bulk operations.
        """
        pass  # pragma: no cover

    @abstractmethod
    def ungroup_nodes(self, nodespace_uid, group):
        """
        Deletes the given group (not the nodes, just the group assignment)
        """
        pass  # pragma: no cover

    @abstractmethod
    def get_activations(self, nodespace_uid, group):
        """
        Returns an array of activations for the given group.
        For multi-gate nodes, the activations of the gate specified when creating the group will be returned.
        """
        pass  # pragma: no cover

    @abstractmethod
    def set_activations(self, nodespace_uid, group, new_activations):
        """
        Sets the activation of the given elements to the given value.
        Note that this overrides the calculated activations, including all gate mechanics,
        including gate function, thresholds, min, max, amplification and directional
        activators - the values passed will be propagated in the next step.
        """
        pass  # pragma: no cover

    @abstractmethod
    def get_thetas(self, nodespace_uid, group):
        """
        Returns a list of theta values for the given group.
        For multi-gate nodes, the thetas of the gen gates will be returned
        """
        pass  # pragma: no cover

    @abstractmethod
    def set_thetas(self, nodespace_uid, group, thetas):
        """
        Bulk-sets thetas for the given group.
        new_thetas dimensionality has to match the group length
        """
        pass  # pragma: no cover

    @abstractmethod
    def get_link_weights(self, nodespace_from_uid, group_from, nodespace_to_uid, group_to):
        """
        Returns the weights of links between two groups as a matrix.
        Rows are group_to slots, columns are group_from gates.
        Non-existing links will be returned as 0-entries in the matrix.
        """
        pass  # pragma: no cover

    @abstractmethod
    def set_link_weights(self, nodespace_from_uid, group_from, nodespace_to_uid, group_to, new_w):
        """
        Sets the weights of links between two groups from the given matrix new_w.
        Rows are group_to slots, columns are group_from gates.
        Note that setting matrix entries to non-0 values will implicitly create links.
        """
        pass  # pragma: no cover

    @abstractmethod
    def get_available_gatefunctions(self):
        """
        Returns a list of available gate functions
        """
        pass  # pragma: no cover

    def clear(self):
        self._monitors = {}

    def add_gate_monitor(self, node_uid, gate, sheaf=None, name=None, color=None):
        """Adds a continuous monitor to the activation of a gate. The monitor will collect the activation
        value in every simulation step.
        Returns the uid of the new monitor."""
        mon = monitor.NodeMonitor(self, node_uid, 'gate', gate, sheaf=sheaf, name=name, color=color)
        self._monitors[mon.uid] = mon
        return mon.uid

    def add_slot_monitor(self, node_uid, slot, sheaf=None, name=None, color=None):
        """Adds a continuous monitor to the activation of a slot. The monitor will collect the activation
        value in every simulation step.
        Returns the uid of the new monitor."""
        mon = monitor.NodeMonitor(self, node_uid, 'slot', slot, sheaf=sheaf, name=name, color=color)
        self._monitors[mon.uid] = mon
        return mon.uid

    def add_link_monitor(self, source_node_uid, gate_type, target_node_uid, slot_type, property=None, name=None, color=None):
        """Adds a continuous monitor to a link. You can choose to monitor either weight (default) or certainty
        The monitor will collect respective value in every simulation step.
        Returns the uid of the new monitor."""
        mon = monitor.LinkMonitor(self, source_node_uid, gate_type, target_node_uid, slot_type, property=property, name=name, color=color)
        self._monitors[mon.uid] = mon
        return mon.uid

    def add_modulator_monitor(self, modulator, name, color=None):
        """Adds a continuous monitor to a global modulator.
        The monitor will collect respective value in every simulation step.
        Returns the uid of the new monitor."""
        mon = monitor.ModulatorMonitor(self, modulator, name=name, color=color)
        self._monitors[mon.uid] = mon
        return mon.uid

    def add_custom_monitor(self, function, name, color=None):
        """Adds a continuous monitor, that evaluates the given python-code and collects the
        return-value for every simulation step.
        Returns the uid of the new monitor."""
        mon = monitor.CustomMonitor(self, function=function, name=name, color=color)
        self._monitors[mon.uid] = mon
        return mon.uid

    def get_monitor(self, uid):
        return self._monitors.get(uid)

    def update_monitors(self):
        for uid in self._monitors:
            self._monitors[uid].step(self.current_step)

    def construct_monitors_dict(self):
        data = {}
        for monitor_uid in self._monitors:
            data[monitor_uid] = self._monitors[monitor_uid].data
        return data

    def remove_monitor(self, monitor_uid):
        del self._monitors[monitor_uid]

<<<<<<< HEAD
    def get_dashboard(self):
        data = self.dashboard_values.copy()
        sensors = {}
        actors = {}
        if self.worldadapter_instance:
            for s in self.worldadapter_instance.get_available_datasources():
                sensors[s] = self.worldadapter_instance.get_datasource(s)
            for uid, actor in self.get_actors().items():
                actors[actor.get_parameter('datatarget')] = actor.activation
        data['sensors'] = sensors
        data['actors'] = actors
        data['is_active'] = self.is_active
        data['step'] = self.current_step
        if self.stepping_rate:
            data['stepping_rate'] = sum(self.stepping_rate) / len(self.stepping_rate)
        else:
            data['stepping_rate'] = -1
        return data
=======
    def set_runner_condition(self, condition):
        self._runner_condition = condition

    def unset_runner_condition(self):
        self._runner_condition = None

    def get_runner_condition(self):
        return self._runner_condition

    def check_stop_runner_condition(self):
        if self._runner_condition:
            if 'step' in self._runner_condition and self.current_step >= self._runner_condition['step']:
                if 'step_amount' in self._runner_condition:
                    self._runner_condition['step'] = self.current_step + self._runner_condition['step_amount']
                return True
            if 'monitor' in self._runner_condition and self.current_step > 0:
                monitor = self.get_monitor(self._runner_condition['monitor']['uid'])
                if monitor:
                    if self.current_step in monitor.values and round(monitor.values[self.current_step], 4) == round(self._runner_condition['monitor']['value'], 4):
                        return True
                else:
                    del self.self._runner_condition['monitor']
        return False
>>>>>>> aae7e186
<|MERGE_RESOLUTION|>--- conflicted
+++ resolved
@@ -557,7 +557,6 @@
     def remove_monitor(self, monitor_uid):
         del self._monitors[monitor_uid]
 
-<<<<<<< HEAD
     def get_dashboard(self):
         data = self.dashboard_values.copy()
         sensors = {}
@@ -576,7 +575,7 @@
         else:
             data['stepping_rate'] = -1
         return data
-=======
+
     def set_runner_condition(self, condition):
         self._runner_condition = condition
 
@@ -599,5 +598,4 @@
                         return True
                 else:
                     del self.self._runner_condition['monitor']
-        return False
->>>>>>> aae7e186
+        return False