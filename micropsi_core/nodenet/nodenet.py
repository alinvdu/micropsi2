--- conflicted
+++ resolved
@@ -157,11 +157,7 @@
             if string:
                 self.logger.info("Loading nodenet %s from string", self.name)
                 try:
-<<<<<<< HEAD
                     self.state.update(json.loads(string))
-=======
-                    self.state = json.loads(string)
->>>>>>> b1e7984b
                 except ValueError:
                     warnings.warn("Could not read nodenet data from string")
                     return False
@@ -169,11 +165,7 @@
                 try:
                     self.logger.info("Loading nodenet %s from file %s", self.name, self.filename)
                     with open(self.filename) as file:
-<<<<<<< HEAD
                         self.state.update(json.load(file))
-=======
-                        self.state = json.load(file)
->>>>>>> b1e7984b
                 except ValueError:
                     warnings.warn("Could not read nodenet data")
                     return False
