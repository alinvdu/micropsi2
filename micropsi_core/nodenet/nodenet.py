# -*- coding: utf-8 -*-

"""
Nodenet definition
"""
from copy import deepcopy

import micropsi_core.tools
import json
import os
import warnings
from .node import Node, Nodetype, SheafElement, STANDARD_NODETYPES
import logging
from .nodespace import Nodespace
from .link import Link
from .monitor import Monitor

__author__ = 'joscha'
__date__ = '09.05.12'

NODENET_VERSION = 1

class NodenetLockException(Exception):
    pass

class Nodenet(object):
    """Main data structure for MicroPsi agents,

    Contains the net entities and runs the activation spreading. The nodenet stores persistent data.

    Attributes:
        state: a dict of persistent nodenet data; everything stored within the state can be stored and exported
        uid: a unique identifier for the node net
        name: an optional name for the node net
        filename: the path and file name to the file storing the persisted net data
        nodespaces: a dictionary of node space UIDs and respective node spaces
        nodes: a dictionary of node UIDs and respective nodes
        links: a dictionary of link UIDs and respective links
        gate_types: a dictionary of gate type names and the individual types of gates
        slot_types: a dictionary of slot type names and the individual types of slots
        node_types: a dictionary of node type names and node type definitions
        world: an environment for the node net
        worldadapter: an actual world adapter object residing in a world implementation, provides interface
        owner: an id of the user who created the node net
        step: the current simulation step of the node net
    """

    @property
    def uid(self):
        return self.state.get("uid")

    @property
    def name(self):
        return self.state.get("name", self.state.get("uid"))

    @name.setter
    def name(self, identifier):
        self.state["name"] = identifier

    @property
    def owner(self):
        return self.state.get("owner")

    @owner.setter
    def owner(self, identifier):
        self.state["owner"] = identifier

    @property
    def world(self):
        if "world" in self.state:
            from micropsi_core.runtime import worlds
            return worlds.get(self.state["world"])
        return None

    @world.setter
    def world(self, world):
        if world:
            self.state["world"] = world.uid
        else:
            self.state["world"] = None

    @property
    def worldadapter(self):
        return self.state.get("worldadapter")

    @worldadapter.setter
    def worldadapter(self, worldadapter_uid):
        self.state["worldadapter"] = worldadapter_uid

    @property
    def current_step(self):
        return self.state.get("step")

    @property
    def is_active(self):
        return self.state.get("is_active", False)

    @is_active.setter
    def is_active(self, is_active):
        self.state['is_active'] = is_active

    def __init__(self, filename, name="", worldadapter="Default", world=None, owner="", uid=None, nodetypes={}, native_modules={}):
        """Create a new MicroPsi agent.

        Arguments:
            filename: the path and filename of the agent
            agent_type (optional): the interface of this agent to its environment
            name (optional): the name of the agent
            owner (optional): the user that created this agent
            uid (optional): unique handle of the agent; if none is given, it will be generated
        """

        uid = uid or micropsi_core.tools.generate_uid()

        self.state = {
            "version": NODENET_VERSION,  # used to check compatibility of the node net data
            "uid": uid,
            "nodes": {},
            "links": {},
            "monitors": {},
            "nodespaces": {'Root': {}},
            "activatortypes": list(nodetypes.keys()),
            "step": 0
        }

        self.world = world
        self.owner = owner
        self.name = name or os.path.basename(filename)
        self.filename = filename
        if world and worldadapter:
            self.worldadapter = worldadapter

        self.nodes = {}
        self.links = {}
        self.nodetypes = nodetypes
        self.native_modules = native_modules
        self.nodespaces = {}
        self.monitors = {}
        self.locks = {}
        self.nodes_by_coords = {}
        self.max_coords = {'x': 0, 'y': 0}
        self.netapi = NetAPI(self)

        self.logger = logging.getLogger("nodenet")
        self.logger.info("Setting up nodenet %s", self.name)

        self.load()

    def load(self, string=None):
        """Load the node net from a file"""
        # try to access file
        if string:
            self.logger.info("Loading nodenet %s from string", self.name)
            try:
                self.state = json.loads(string)
            except ValueError:
                warnings.warn("Could not read nodenet data from string")
                return False
        else:
            try:
                self.logger.info("Loading nodenet %s from file %s", self.name, self.filename)
                with open(self.filename) as file:
                    self.state = json.load(file)
            except ValueError:
                warnings.warn("Could not read nodenet data")
                return False
            except IOError:
                warnings.warn("Could not open nodenet file")

        if "version" in self.state and self.state["version"] == NODENET_VERSION:
            self.initialize_nodenet()
            return True
        else:
            warnings.warn("Wrong version of the nodenet data; starting new nodenet")
            return False

    def initialize_nodespace(self, id, data):
        if id not in self.nodespaces:
            # move up the nodespace tree until we find an existing parent or hit root
            while id != 'Root' and data[id].get('parent_nodespace') not in self.nodespaces:
                self.initialize_nodespace(data[id]['parent_nodespace'], data)
            self.nodespaces[id] = Nodespace(self,
                data[id]['parent_nodespace'],
                data[id]['position'],
                name=data[id]['name'],
                uid=id,
                index=data[id].get('index'),
                gatefunctions=data[id].get('gatefunctions', {}))

    def initialize_nodenet(self):
        """Called after reading new nodenet state.

        Parses the nodenet state and set up the non-persistent data structures necessary for efficient
        computation of the node net
        """

        nodetypes = {}
        for type, data in self.nodetypes.items():
            nodetypes[type] = Nodetype(nodenet=self, **data)
        self.nodetypes = nodetypes

        native_modules = {}
        for type, data in self.native_modules.items():
            native_modules[type] = Nodetype(nodenet=self, **data)
        self.native_modules = native_modules

        # set up nodespaces; make sure that parent nodespaces exist before children are initialized
        self.nodespaces = {}

        nodespaces_to_initialize = set(self.state.get('nodespaces', {}).keys())
        for next_nodespace in nodespaces_to_initialize:
            self.initialize_nodespace(next_nodespace, self.state['nodespaces'])

        nodespaces_to_initialize = []
        if not self.nodespaces:
            self.nodespaces["Root"] = Nodespace(self, None, (0, 0), name="Root", uid="Root")

        # set up nodes
        for uid in self.state.get('nodes', {}):
            data = self.state['nodes'][uid]
            if data['type'] in nodetypes or data['type'] in native_modules:
                self.nodes[uid] = Node(self, **data)
                pos = self.nodes[uid].position
                xpos = int(pos[0] - (pos[0] % 100))
                ypos = int(pos[1] - (pos[1] % 100))
                if xpos not in self.nodes_by_coords:
                    self.nodes_by_coords[xpos] = {}
                    if xpos > self.max_coords['x']:
                        self.max_coords['x'] = xpos
                if ypos not in self.nodes_by_coords[xpos]:
                    self.nodes_by_coords[xpos][ypos] = []
                    if ypos > self.max_coords['y']:
                        self.max_coords['y'] = ypos
                self.nodes_by_coords[xpos][ypos].append(uid)
            else:
                warnings.warn("Invalid nodetype %s for node %s" % (data['type'], uid))
            # set up links
        for uid in self.state.get('links', {}):
            data = self.state['links'][uid]
            if data['source_node_uid'] in self.nodes and \
                    data['source_gate_name'] in self.nodes[data['source_node_uid']].gates and\
                    data['target_node_uid'] in self.nodes and\
                    data['target_slot_name'] in self.nodes[data['target_node_uid']].slots:
                self.links[uid] = Link(
                    self.nodes[data['source_node_uid']], data['source_gate_name'],
                    self.nodes[data['target_node_uid']], data['target_slot_name'],
                    weight=data['weight'], certainty=data['certainty'],
                    uid=uid)
            else:
                warnings.warn("Slot or gatetype for link %s invalid" % uid)
        for uid in self.state.get('monitors', {}):
            self.monitors[uid] = Monitor(self, **self.state['monitors'][uid])

            # TODO: check if data sources and data targets match

    def get_nodetype(self, type):
        """ Returns the nodetpype instance for the given nodetype or native_module or None if not found"""
        if type in self.nodetypes:
            return self.nodetypes[type]
        else:
            return self.native_modules.get(type)

    def get_nodespace_area(self, nodespace, x1, x2, y1, y2):
        x_range = (x1 - (x1 % 100), 100 + x2 - (x2 % 100), 100)
        y_range = (y1 - (y1 % 100), 100 + y2 - (y2 % 100), 100)
        data = {
            'links': {},
            'nodes': {},
            'name': self.name,
            'max_coords': self.max_coords,
            'is_active': self.is_active,
            'step': self.current_step,
            'nodespaces': {i: self.state['nodespaces'][i] for i in self.state['nodespaces']
                           if self.state['nodespaces'][i]["parent_nodespace"] == nodespace},
            'world': self.state["world"],
            'worldadapter': self.worldadapter
        }
        links = []
        followupnodes = []
        for x in range(*x_range):
            if x in self.nodes_by_coords:
                for y in range(*y_range):
                    if y in self.nodes_by_coords[x]:
                        for uid in self.nodes_by_coords[x][y]:
                            if self.nodes[uid].parent_nodespace == nodespace:  # maybe sort directly by nodespace??
                                data['nodes'][uid] = self.state['nodes'][uid]
                                links.extend(self.nodes[uid].get_associated_link_ids())
                                followupnodes.extend(self.nodes[uid].get_associated_node_ids())
        for uid in links:
            data['links'][uid] = self.state['links'][uid]
        for uid in followupnodes:
            if uid not in data['nodes']:
                data['nodes'][uid] = self.state['nodes'][uid]
        return data

    def update_node_positions(self):
        """ recalculates the position hash """
        self.nodes_by_coords = {}
        self.max_coords = {'x': 0, 'y': 0}
        for uid in self.nodes:
            pos = self.nodes[uid].position
            xpos = int(pos[0] - (pos[0] % 100))
            ypos = int(pos[1] - (pos[1] % 100))
            if xpos not in self.nodes_by_coords:
                self.nodes_by_coords[xpos] = {}
                if xpos > self.max_coords['x']:
                    self.max_coords['x'] = xpos
            if ypos not in self.nodes_by_coords[xpos]:
                self.nodes_by_coords[xpos][ypos] = []
                if ypos > self.max_coords['y']:
                    self.max_coords['y'] = ypos
            self.nodes_by_coords[xpos][ypos].append(uid)

    def delete_node(self, node_uid):
        link_uids = []
        for key, gate in self.nodes[node_uid].gates.items():
            link_uids.extend(gate.outgoing.keys())
        for key, slot in self.nodes[node_uid].slots.items():
            link_uids.extend(slot.incoming.keys())
        for uid in link_uids:
            if uid in self.links:
                self.links[uid].remove()
                del self.links[uid]
            if uid in self.state['links']:
                del self.state['links'][uid]
        parent_nodespace = self.nodespaces.get(self.nodes[node_uid].parent_nodespace)
        parent_nodespace.netentities["nodes"].remove(node_uid)
        if self.nodes[node_uid].type == "Activator":
            parent_nodespace.activators.pop(self.nodes[node_uid].parameters["type"], None)
        del self.nodes[node_uid]
        del self.state['nodes'][node_uid]
        self.update_node_positions()

    def get_nodespace(self, nodespace_uid, max_nodes):
        """returns the nodes and links in a given nodespace"""
        data = {'nodes': {}, 'links': {}, 'nodespaces': {}}
        for key in self.state:
            if key in ['uid', 'links', 'nodespaces', 'monitors']:
                data[key] = self.state[key]
            elif key == "nodes":
                i = 0
                data[key] = {}
                for id in self.state[key]:
                    i += 1
                    data[key][id] = self.state[key][id]
                    if max_nodes and i > max_nodes:
                        break
        return data

    def clear(self):
        self.nodes = {}
        self.links = {}
        self.monitors = {}

        self.nodes_by_coords = {}
        self.max_coords = {'x': 0, 'y': 0}

        self.nodespaces = {}
        Nodespace(self, None, (0, 0), "Root", "Root")

    # add functions for exporting and importing node nets
    def export_data(self):
        """serializes and returns the nodenet state for export to a end user"""
        pass

    def import_data(self, nodenet_data):
        """imports nodenet state as the current node net"""
        pass

    def merge_data(self, nodenet_data):
        """merges the nodenet state with the current node net, might have to give new UIDs to some entities"""
        # these values shouldn't be overwritten:
        for key in ['uid', 'filename', 'world']:
            nodenet_data.pop(key, None)
        self.state.update(nodenet_data)

    def copy_nodes(self, nodes, nodespaces, target_nodespace=None, copy_associated_links=True):
        """takes a dictionary of nodes and merges them into the current nodenet.
        Links between these nodes will be copied, too.
        If the source nodes are within the current nodenet, it is also possible to retain the associated links.
        If the source nodes originate within a different nodespace (either because they come from a different
        nodenet, or because they are copied into a different nodespace), the associated links (i.e. those that
        link the copied nodes to elements that are themselves not being copied), can be retained, too.
        Nodes and links may need to receive new UIDs to avoid conflicts.

        Arguments:
            nodes: a dictionary of node_uids with nodes
            target_nodespace: if none is given, we copy into the same nodespace of the originating nodes
            copy_associated_links: if True, also copy connections to not copied nodes
        """
        rename_nodes = {}
        rename_nodespaces = {}
        if not target_nodespace:
            target_nodespace = "Root"
            # first, check for nodespace naming conflicts
        for nodespace_uid in nodespaces:
            if nodespace_uid in self.nodespaces:
                rename_nodespaces[nodespace_uid] = micropsi_core.tools.generate_uid()
            # create the nodespaces
        for nodespace_uid in nodespaces:
            original = nodespaces[nodespace_uid]
            uid = rename_nodespaces.get(nodespace_uid, nodespace_uid)

            Nodespace(self, target_nodespace,
                position=original.position,
                name=original.name,
                gatefunctions=deepcopy(original.gatefunctions),
                uid=uid)

        # set the parents (needs to happen in seperate loop to ensure nodespaces are already created
        for nodespace_uid in nodespaces:
            if nodespaces[nodespace_uid].parent_nodespace in nodespaces:
                uid = rename_nodespaces.get(nodespace_uid, nodespace_uid)
                target_nodespace = rename_nodespaces.get(nodespaces[nodespace_uid].parent_nodespace)
                self.nodespaces[uid].parent_nodespace = target_nodespace

        # copy the nodes
        for node_uid in nodes:
            if node_uid in self.nodes:
                rename_nodes[node_uid] = micropsi_core.tools.generate_uid()
                uid = rename_nodes[node_uid]
            else:
                uid = node_uid

            original = nodes[node_uid]
            target = original.parent_nodespace if original.parent_nodespace in nodespaces else target_nodespace
            target = rename_nodespaces.get(target, target)

            Node(self, target,
                position=original.position,
                name=original.name,
                type=original.type,
                uid=uid,
                parameters=deepcopy(original.parameters),
                gate_parameters=original.get_gate_parameters()
            )

        # copy the links
        if len(nodes):
            links = {}
            origin_links = nodes[list(nodes.keys())[0]].nodenet.links
            for node_uid in nodes:
                node = nodes[node_uid]
                for slot in node.slots:
                    for l in node.slots[slot].incoming:
                        link = origin_links[l]
                        if link.source_node.uid in nodes or (copy_associated_links
                                                             and link.source_node.uid in self.nodes):
                            if not l in links:
                                links[l] = link
                for gate in node.gates:
                    for l in node.gates[gate].outgoing:
                        link = origin_links[l]
                        if link.target_node.uid in nodes or (copy_associated_links
                                                             and link.target_node.uid in self.nodes):
                            if not l in links:
                                links[l] = link
            for l in links:
                uid = l if not l in self.links else micropsi_core.tools.generate_uid()
                link = links[l]
                source_node = self.nodes[rename_nodes.get(link.source_node.uid, link.source_node.uid)]
                target_node = self.nodes[rename_nodes.get(link.target_node.uid, link.target_node.uid)]

                Link(source_node, link.source_gate.type, target_node, link.target_slot.type,
                    link.weight, link.certainty, uid)

    def move_nodes(self, nodes, nodespaces, target_nodespace=None):
        """moves the nodes into a new nodespace or nodenet, and deletes them at their original position.
        Links will be retained within the same nodenet.
        When moving into a different nodenet, nodes and links may receive new UIDs to avoid conflicts."""
        pass

    def step(self):
        """perform a simulation step"""

        self.propagate_link_activation(self.nodes.copy())

        self.timeout_locks()

        activators = self.get_activators()
        self.calculate_node_functions(activators)
        self.calculate_node_functions(self.nodes)

        self.netapi._step()

        self.state["step"] += 1
        for uid in self.monitors:
            self.monitors[uid].step(self.state["step"])
        for uid, node in activators.items():
            node.activation = self.nodespaces[node.parent_nodespace].activators[node.parameters['type']]

    def propagate_link_activation(self, nodes, limit_gatetypes=None):
        """ the linkfunction
            propagate activation from gates to slots via their links. returns the nodes that received activation.
            Arguments:
                nodes: the dict of nodes to consider
                limit_gatetypes (optional): a list of gatetypes to restrict the activation to links originating
                    from the given slottypes.
        """
        for uid, node in nodes.items():
            node.reset_slots()

        # propagate sheaf existence
        for uid, node in nodes.items():
            if limit_gatetypes is not None:
                gates = [(name, gate) for name, gate in node.gates.items() if name in limit_gatetypes]
            else:
                gates = node.gates.items()
            for type, gate in gates:
                if gate.parameters['spreadsheaves'] is True:
                    for sheaf in gate.sheaves.keys():
                        for uid, link in gate.outgoing.items():
                            for slotname in link.target_node.slots.keys():
                                if sheaf not in link.target_node.get_slot(slotname).sheaves:
                                    link.target_node.get_slot(slotname).sheaves[sheaf] = SheafElement(uid=gate.sheaves[sheaf].uid, name=gate.sheaves[sheaf].name)

        # propagate activation
        for uid, node in nodes.items():
            if limit_gatetypes is not None:
                gates = [(name, gate) for name, gate in node.gates.items() if name in limit_gatetypes]
            else:
                gates = node.gates.items()

            for type, gate in gates:
                for uid, link in gate.outgoing.items():
                    for sheaf in gate.sheaves.keys():
                        if sheaf in link.target_slot.sheaves:
                            link.target_slot.sheaves[sheaf].activation += float(gate.sheaves[sheaf].activation) * float(link.weight)  # TODO: where's the string coming from?
                        elif sheaf.endswith(link.target_node.uid):
                            upsheaf = sheaf[:-(len(link.target_node.uid)+1)]
                            link.target_slot.sheaves[upsheaf].activation += float(gate.sheaves[sheaf].activation) * float(link.weight)  # TODO: where's the string coming from?

    def timeout_locks(self):
        """
        Removes all locks that time out in the current step
        """
        locks_to_delete = []
        for lock, data in self.locks.items():
            self.locks[lock] = (data[0] + 1, data[1], data[2])
            if data[0] + 1 >= data[1]:
                locks_to_delete.append(lock)
        for lock in locks_to_delete:
            del self.locks[lock]

    def calculate_node_functions(self, nodes):
        """for all given nodes, call their node function, which in turn should update the gate functions
           Arguments:
               nodes: the dict of nodes to consider
        """
        for uid, node in nodes.copy().items():
            node.node_function()

    def get_activators(self, nodespace=None, type=None):
        """Returns a dict of activator nodes. OPtionally filtered by the given nodespace and the given type"""
        nodes = self.nodes if nodespace is None else self.nodespaces[nodespace].netentities['nodes']
        activators = {}
        for uid in nodes:
            if self.nodes[uid].type == 'Activator':
                if type is None or type == self.nodes[uid].parameters['type']:
                    activators.update({uid: self.nodes[uid]})
        return activators

    def get_sensors(self, nodespace=None):
        """Returns a dict of all sensor nodes. Optionally filtered by the given nodespace"""
        nodes = self.nodes if nodespace is None else self.nodespaces[nodespace].netentities['nodes']
        sensors = {}
        for uid in nodes:
            if self.nodes[uid].type == 'Sensor':
                sensors[uid] = self.nodes[uid]
        return sensors

    def get_actors(self, nodespace=None):
        """Returns a dict of all sensor nodes. Optionally filtered by the given nodespace"""
        nodes = self.nodes if nodespace is None else self.nodespaces[nodespace].netentities['nodes']
        actors = {}
        for uid in nodes:
            if self.nodes[uid].type == 'Actor':
                actors[uid] = self.nodes[uid]
        return actors

    def get_link_uid(self, source_uid, source_gate_name, target_uid, target_slot_name):
        """links are uniquely identified by their origin and targets; this function checks if a link already exists.

        Arguments:
            source_node: actual node from which the link originates
            source_gate_name: type of the gate of origin
            target_node: node that the link ends at
            target_slot_name: type of the terminating slot

        Returns the link uid, or None if it does not exist"""
        outgoing_candidates = set(self.nodes[source_uid].get_gate(source_gate_name).outgoing.keys())
        incoming_candidates = set(self.nodes[target_uid].get_slot(target_slot_name).incoming.keys())
        try:
            return (outgoing_candidates & incoming_candidates).pop()
        except KeyError:
            return None

    def set_link_weight(self, link_uid, weight, certainty=1):
        """Set weight of the given link."""
        self.state['links'][link_uid]['weight'] = weight
        self.state['links'][link_uid]['certainty'] = certainty
        self.links[link_uid].weight = weight
        self.links[link_uid].certainty = certainty
        return True

    def create_link(self, source_node_uid, gate_type, target_node_uid, slot_type, weight=1, certainty=1, uid=None):
        """Creates a new link.

        Arguments.
            source_node_uid: uid of the origin node
            gate_type: type of the origin gate (usually defines the link type)
            target_node_uid: uid of the target node
            slot_type: type of the target slot
            weight: the weight of the link (a float)
            certainty (optional): a probabilistic parameter for the link
            uid (option): if none is supplied, a uid will be generated

        Returns:
            link_uid if successful,
            None if failure
        """

        # check if link already exists
        existing_uid = self.get_link_uid(
            source_node_uid, gate_type,
            target_node_uid, slot_type)
        if existing_uid:
            link = self.links[existing_uid]
            link.weight = weight
            link.certainty = certainty
        else:
            link = Link(
                self.nodes[source_node_uid],
                gate_type,
                self.nodes[target_node_uid],
                slot_type,
                weight=weight,
                certainty=certainty,
                uid=uid)
            self.links[link.uid] = link
        return True, link.uid

    def delete_link(self, link_uid):
        """Delete the given link."""
        self.links[link_uid].remove()
        del self.links[link_uid]
        del self.state['links'][link_uid]
        return True

    def is_locked(self, lock):
        """Returns true if a lock of the given name exists"""
        return lock in self.locks

    def is_locked_by(self, lock, key):
        """Returns true if a lock of the given name exists and the key used is the given one"""
        return lock in self.locks and self.locks[lock][2] == key

    def lock(self, lock, key, timeout=100):
        """Creates a lock with the given name that will time out after the given number of steps
        """
        if self.is_locked(lock):
            raise NodenetLockException("Lock %s is already locked." % lock)
        self.locks[lock] = (0, timeout, key)

    def unlock(self, lock):
        """Removes the given lock
        """
        del self.locks[lock]

class NetAPI(object):
    """
    Node Net API facade class for use from within the node net (in node functions)
    """

    __locks_to_delete = []

    @property
    def uid(self):
        return self.__nodenet.uid

    @property
    def world(self):
        return self.__nodenet.world

    @property
    def nodespaces(self):
        return self.__nodenet.nodespaces

    def __init__(self, nodenet):
        self.__nodenet = nodenet

    @property
    def logger(self):
        return self.__nodenet.logger

    def get_node(self, uid):
        """
        Returns the node with the given uid
        """
        return self.__nodenet.nodes[uid]

    def get_nodes(self, nodespace=None, node_name_prefix=None):
        """
        Returns a list of nodes in the given nodespace (all Nodespaces if None) whose names start with
        the given prefix (all if None)
        """
        nodes = []
        for node_uid, node in self.__nodenet.nodes.items():
            if ((node_name_prefix is None or node.name.startswith(node_name_prefix)) and
                    (nodespace is None or node.parent_nodespace == nodespace)):
                nodes.append(node)
        return nodes

    def get_nodes_field(self, node, gate, no_links_to=None, nodespace=None):
        """
        Returns all nodes linked to a given node on the gate
        """
        nodes = []
        for link_uid, link in self.__nodenet.nodes[node.uid].get_gate(gate).outgoing.items():
            candidate = link.target_node
            linked_gates = []
            for candidate_gate_name, candidate_gate in candidate.gates.items():
                if len(candidate_gate.outgoing) > 0:
                    linked_gates.append(candidate_gate_name)
            if ((nodespace is None or nodespace is link.target_node.parent_nodespace) and
                (no_links_to is None or not len(set(no_links_to).intersection(set(linked_gates))))):
                nodes.append(link.target_node)
        return nodes

    def get_nodes_active(self, nodespace, type=None, min_activation=1, gate=None, sheaf='default'):
        """
        Returns all nodes with a min activation, of the given type, active at the given gate, or with node.activation
        """
        nodes = []
        for node in self.get_nodes(nodespace):
            if type is None or node.type == type:
                if gate is not None:
                    if gate in node.gates:
                        if node.get_gate(gate).sheaves[sheaf].activation >= min_activation:
                            nodes.append(node)
                else:
                    if node.sheaves[sheaf].activation >= min_activation:
                        nodes.append(node)
        return nodes

    def delete_node(self, node):
        """
        Deletes a node and all links connected to it.
        """
        self.__nodenet.delete_node(node.uid)

    def create_node(self, nodetype, nodespace, name=None):
        """
        Creates a new node or node space of the given type, with the given name and in the given nodespace.
        Returns the newly created entity.
        """
        pos = (self.__nodenet.max_coords['x'] + 50, 100)  # default so native modules will not be bothered with positions
        if nodetype == "Nodespace":
            entity = Nodespace(self.__nodenet, nodespace, pos, name=name)
        else:
            entity = Node(self.__nodenet, nodespace, pos, name=name, type=nodetype)
        self.__nodenet.update_node_positions()
        return entity

    def link(self, source_node, source_gate, target_node, target_slot, weight=1, certainty=1):
        """
        Creates a link between two nodes. If the link already exists, it will be updated
        with the given weight and certainty values (or the default 1 if not given)
        """
        self.__nodenet.create_link(source_node.uid, source_gate, target_node.uid, target_slot, weight, certainty)

    def unlink(self, source_node, source_gate=None, target_node=None, target_slot=None):
        """
        Deletes a link, or links, originating from the given node
        """
        links_to_delete = []
        for gatetype, gateobject in source_node.gates.items():
            if source_gate is None or source_gate is gatetype:
                for linkid, link in gateobject.outgoing.items():
<<<<<<< HEAD
                    if target_node.uid is None or target_node.uid == link.target_node.uid:
                        if target_slot is None or target_slot == link.target_slot:
=======
                    if target_node is None or target_node.uid == link.target_node.uid:
                        if target_slot is None or target_slot == link.target_slot.type:
>>>>>>> 000dc8ac
                            links_to_delete.append(linkid)

        for uid in links_to_delete:
            self.__nodenet.delete_link(uid)

    def link_actor(self, node, datatarget, weight=1, certainty=1, gate='sub', slot='sur'):
        """
        Links a node to an actor. If no actor exists in the node's nodespace for the given datatarget,
        a new actor will be created, otherwise the first actor found will be used
        """
        if datatarget not in self.world.get_available_datatargets(self.__nodenet.uid):
            raise KeyError("Data target %s not found" % datatarget)
        actor = None
        for uid, candidate in self.__nodenet.get_actors(node.parent_nodespace).items():
            if candidate.parameters['datatarget'] == datatarget:
                actor = candidate
        if actor is None:
            actor = self.create_node("Actor", node.parent_nodespace, datatarget)
            actor.parameters.update({'datatarget': datatarget})

        self.link(node, gate, actor, 'gen', weight, certainty)
        #self.link(actor, 'gen', node, slot)

    def link_sensor(self, node, datasource, slot='sur'):
        """
        Links a node to a sensor. If no sensor exists in the node's nodespace for the given datasource,
        a new sensor will be created, otherwise the first sensor found will be used
        """
        if datasource not in self.world.get_available_datasources(self.__nodenet.uid):
            raise KeyError("Data source %s not found" % datasource)
        sensor = None
        for uid, candidate in self.__nodenet.get_sensors(node.parent_nodespace).items():
            if candidate.parameters['datasource'] == datasource:
                sensor = candidate
        if sensor is None:
            sensor = self.create_node("Sensor", node.parent_nodespace, datasource)
            sensor.parameters.update({'datasource': datasource})

        self.link(sensor, 'gen', node, slot)

    def import_actors(self, nodespace, datatarget_prefix=None):
        """
        Makes sure an actor for all datatargets whose names start with the given prefix, or all datatargets,
        exists in the given nodespace.
        """
        for datatarget in self.world.get_available_datatargets(self.__nodenet.uid):
            if datatarget_prefix is None or datatarget.startwith(datatarget_prefix):
                actor = None
                for uid, candidate in self.__nodenet.get_actors(nodespace).items():
                    if candidate.parameters['datatarget'] == datatarget:
                        actor = candidate
                if actor is None:
                    actor = self.create_node("Actor", nodespace, datatarget)
                    actor.parameters.update({'datatarget': datatarget})

    def import_sensors(self, nodespace, datasource_prefix=None):
        """
        Makes sure a sensor for all datasources whose names start with the given prefix, or all datasources,
        exists in the given nodespace.
        """
        for datasource in self.world.get_available_datasources(self.__nodenet.uid):
            if datasource_prefix is None or datasource.startswith(datasource_prefix):
                sensor = None
                for uid, candidate in self.__nodenet.get_sensors(nodespace).items():
                    if candidate.parameters['datasource'] == datasource:
                        sensor = candidate
                if sensor is None:
                    sensor = self.create_node("Sensor", nodespace, datasource)
                    sensor.parameters.update({'datasource': datasource})

    def is_locked(self, lock):
        """Returns true if the given lock is locked in the current net step
        """
        return self.__nodenet.is_locked(lock)

    def is_locked_by(self, lock, key):
        """Returns true if the given lock is locked in the current net step, with the given key
        """
        return self.__nodenet.is_locked_by(lock, key)

    def lock(self, lock, key, timeout=100):
        """
        Creates a lock with immediate effect.
        If two nodes try to create the same lock in the same net step, the second call will fail.
        As nodes need to check is_locked before acquiring locks anyway, this effectively means that if two
        nodes attempt to acquire the same lock at the same time (in the same net step), the node to get the
        lock will be chosen randomly.
        """
        self.__nodenet.lock(lock, key, timeout)

    def unlock(self, lock):
        """
        Removes a lock by the end of the net step, after all node functions have been called.
        Thus, locks can only be acquired in the next net step (no indeterminism based on node function execution
        order as with creating locks).
        """
        self.__locks_to_delete.append(lock)

    def _step(self):
        for lock in self.__locks_to_delete:
            self.__nodenet.unlock(lock)
        self.__locks_to_delete = []<|MERGE_RESOLUTION|>--- conflicted
+++ resolved
@@ -777,13 +777,8 @@
         for gatetype, gateobject in source_node.gates.items():
             if source_gate is None or source_gate is gatetype:
                 for linkid, link in gateobject.outgoing.items():
-<<<<<<< HEAD
-                    if target_node.uid is None or target_node.uid == link.target_node.uid:
-                        if target_slot is None or target_slot == link.target_slot:
-=======
                     if target_node is None or target_node.uid == link.target_node.uid:
                         if target_slot is None or target_slot == link.target_slot.type:
->>>>>>> 000dc8ac
                             links_to_delete.append(linkid)
 
         for uid in links_to_delete:
