--- conflicted
+++ resolved
@@ -149,25 +149,6 @@
 
         # call nodefunction of my node type
         if self.nodetype and self.nodetype.nodefunction is not None:
-<<<<<<< HEAD
-=======
-            try:
-                self.nodetype.nodefunction(netapi=self.nodenet.netapi, node=self, **self.parameters)
-            except SyntaxError as err:
-                warnings.warn("Syntax error during node execution: %s" % err)
-                self.data["activation"] = "Syntax error"
-            except TypeError as err:
-                warnings.warn("Type error during node execution: %s" % err)
-                self.data["activation"] = "Parameter mismatch"
-            return
-
-        # default node function
-        if len(self.slots):
-            self.activation = sum([self.slots[slot].activation for slot in self.slots])
-            if len(self.gates):
-                for type, gate in self.gates.items():
-                    gate.gate_function(self.activation)
->>>>>>> e55d3888
 
             # clear activation states
             self.sheaves = {}
