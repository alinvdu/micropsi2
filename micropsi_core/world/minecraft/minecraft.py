from threading import Thread

from spock.client import Client
from spock.plugins import DefaultPlugins
from spock.plugins.core.event import EventPlugin
from spock.plugins.helpers.clientinfo import ClientInfoPlugin
from spock.plugins.helpers.move import MovementPlugin
from spock.plugins.helpers.world import WorldPlugin

from micropsi_core.world.world import World
from micropsi_core.world.worldadapter import WorldAdapter
from micropsi_core.world.minecraft.spockplugin import MicropsiPlugin

try:
    import IPython
    from IPython import embed
except:
    pass


class Minecraft(World):
    """
    mandatory: list of world adapters that are supported
    """
    supported_worldadapters = ['MinecraftWorldAdapter', 'MinecraftBraitenberg', 'MinecraftVision']

    assets = {
        'template': 'minecraft/minecraft.tpl',
        'js': "minecraft/minecraft.js",
        'x': 256,
        'y': 256,
    }

    def __init__(self, filename, world_type="Minecraft", name="", owner="", uid=None, version=1):
        """
        Initializes spock client including MicropsiPlugin, starts minecraft communication thread.
        """
        from micropsi_core.runtime import add_signal_handler

        # do spock things first, then initialize micropsi world because the latter requires self.spockplugin

        # register all necessary spock plugins
        # DefaultPlugins contain EventPlugin, NetPlugin, TimerPlugin, AuthPlugin,
        # ThreadPoolPlugin, StartPlugin and KeepalivePlugin
        plugins = DefaultPlugins
        plugins.append(ClientInfoPlugin)
        plugins.append(MovementPlugin)
        plugins.append(WorldPlugin)
        plugins.append(MicropsiPlugin)

        # get spock configs
        settings = self.get_config()

        # add plugin-specific settings
        settings['plugins'] = plugins
        settings['plugin_settings'] = {
            MicropsiPlugin: {
                "micropsi_world": self
            },
            EventPlugin: {
                "killsignals": False
            }
        }

        # instantiate spock client, which in turn instantiates its plugins
        # ( MicropsiPlugin sets self.spockplugin upon instantiation )
        spock_client = Client(plugins=plugins, settings=settings)
        # start new thread for minecraft comm" which starts spock client
        self.minecraft_communication_thread = Thread(
            target=spock_client.start,
            args=(settings['server'], settings['port']))
        # Note: client.start() is attached in StartPlugin w/ setattr(self.client, 'start', self.start)
        self.minecraft_communication_thread.start()
        #
        add_signal_handler(self.kill_minecraft_thread)

        # once MicropsiPlugin is instantiated and running, initialize micropsi world
        World.__init__(self, filename, world_type=world_type, name=name, owner=owner, uid=uid, version=version)

        # make data accessible to frontend
        self.data['assets'] = self.assets

        # copied from jonas' code as is
        self.current_step = 0
        self.first_step = True
        self.chat_ping_counter = 0
        self.the_image = None

    def get_config(self):
        """
        Collect config settings required by spock /minecraft as specified in
        config.ini.
        """
        from configuration import config as cfg

        settings = {
            'username': cfg['minecraft']['username'],
            'password': cfg['minecraft']['password'],
            'authenticated': True if cfg['minecraft']['authenticated'] == 'True' else False,
            'bufsize': 4096,  # size of socket buffer
            'sock_quit': True,  # stop bot on socket error or hangup
            'sess_quit': True,  # stop bot on failed session login
<<<<<<< HEAD
            'thread_workers': 5,     # number of workers in the thread pool
=======
            'thread_workers': 5,   # number of workers in the thread pool
>>>>>>> 3ae9852e
            'packet_trace': False,
            'mc_username': "test",
            "mc_password": "test",
            'server': cfg['minecraft']['server'],
            'port': int(cfg['minecraft']['port'])
        }
        return settings

    def kill_minecraft_thread(self, *args):
        """
        """
        self.spockplugin.event.kill()
        self.minecraft_communication_thread.join()
        self.spockplugin.threadpool.shutdown(False)


class Minecraft2D(Minecraft):
    """ mandatory: list of world adapters that are supported"""
    supported_worldadapters = ['MinecraftWorldAdapter']

    assets = {
        'template': 'minecraft/minecraft.tpl',
        'js': "minecraft/minecraft2d.js",
    }

    def step(self):
        """
        Is called on every world step to advance the simulation.
        """
        World.step(self)

<<<<<<< HEAD
=======
    def project_and_render(self, columns, agent_info):
        """ """
        import math
        from micropsi_core.world.minecraft import structs

>>>>>>> 3ae9852e
        # "Yaw is measured in degrees, and does not follow classical trigonometry rules. The unit circle of yaw on
        #  the XZ-plane starts at (0, 1) and turns counterclockwise, with 90 at (-1, 0), 180 at (0,-1) and 270 at
        #  (1, 0). Additionally, yaw is not clamped to between 0 and 360 degrees; any number is valid, including
        #  negative numbers and numbers greater than 360."

<<<<<<< HEAD
        # "Pitch is measured in degrees, where 0 is looking straight ahead,
        # -90 is looking straight up, and 90 is looking straight down. "

        # different projections of the Minecraft block world:

        # Jonas' projection ( slightly adapted )
        # self.get_minecraft_vision(self.spockplugin.clientinfo.position)

        # attempt at a 2D perspective projection
        self.get_perspective_projection(self.spockplugin.clientinfo.position)

    def get_minecraft_vision(self, agent_info):
        """
        """
        from math import pi, sin, cos, tan
        from micropsi_core.world.minecraft import structs

        height = self.assets['height']
        width = self.assets['width']

        x = int(agent_info['x'])
        z = int(agent_info['z'])
        y = int(agent_info['y'] + 2)    # +2 to move reference point to head ?
        yaw = agent_info['yaw']         # rotation around the x axis, in degrees
        pitch = agent_info['pitch']     # rotation around the y axis, in degrees
=======
        # "Pitch is measured in degrees, where 0 is looking straight ahead, -90 is looking straight up, and 90 is
        #  looking straight down. "

        side_relation = self.assets['x'] / self.assets['y']
        height = self.assets['height']
        width = int(height * side_relation)

        self.data['misc'] = {'side_relation': side_relation, 'height': height, 'width': width}

        x = int(agent_info['x'])
        y = int(agent_info['y'] + 2)  # +2 to move reference point to head ?
        z = int(agent_info['z'])
        yaw = agent_info['yaw']         # rotation on the x axis, in degrees
        pitch = agent_info['pitch']       # rotation on the y axis, in degrees
>>>>>>> 3ae9852e

        projection = ()
        intersection = 0

        # orientation = self.datatargets['orientation'] # x_axis + 360 / orientation  degrees
        # currently: orientation = yaw #TOOD: fix this.

<<<<<<< HEAD
=======
        # get agent's coordinates and orientation
        fpoint = (x, y, z)  # focal point

>>>>>>> 3ae9852e
        # for every pixel in the image plane
        for x_pixel in range(-width // 2, width // 2):
            for y_pixel in range(height // 2, -height // 2, -1):

<<<<<<< HEAD
=======
                #
>>>>>>> 3ae9852e
                x_angle = x_pixel * pitch // -height
                x_angle = x_angle / 360
                y_angle = y_pixel * pitch // -height

<<<<<<< HEAD
                # x_blocks_per_distance = tan(x_angle)
                y_blocks_per_distance = tan(y_angle)
=======
                # x_blocks_per_distance = math.tan(x_angle)
                y_blocks_per_distance = math.tan(y_angle)
>>>>>>> 3ae9852e

                intersection = 0
                distance = 0

                # while the intersecting block is of type air, get next block
                while intersection == 0:

                    intersection = self.get_blocktype(
<<<<<<< HEAD
                        x + int(distance * cos((yaw + x_angle) * 2 * pi)),
                        y + int(y_blocks_per_distance * distance),
                        z + int(distance * sin((yaw + x_angle) * 2 * pi)))

                    distance += 1

                # is a tuple of ( block name, distance, block name, distance, .. )
                projection = projection + (structs.block_names[str(intersection)], distance)

        self.data['projection'] = projection

    def get_perspective_projection(self, agent_info):
        """
        """
        from math import ceil, radians, sqrt, tan
        from micropsi_core.world.minecraft import structs

        # specs
        visual_angle = 90       # angle that defines the agent's visual field
        focal_length = 2        # distance of image plane from projective point
        resolution = 40         # camera resolution for a specific visual field
        aspect_ratio = 1 / 3    # ratio of height to width
        max_dist = 150          # maximum distance for raytracing

        # compute parameters from specs
        width = 2 * tan(radians(visual_angle / 2)) * focal_length
        height = width * aspect_ratio

        # save parameters for frontend
        self.assets['width'] = ceil(width * resolution)
        self.assets['height'] = ceil(height * resolution)

        # get agent's position, yaw, and pitch
        position = (
            int(agent_info['x']),
            int(agent_info['y']),
            int(agent_info['z'])
        )
        yaw = 360 - float(agent_info['yaw']) % 360    # given in degrees
        # check which yaw value is straight forward, potentially it's 90, ie. mc yaw + 90
        pitch = float(agent_info['pitch'])      # given in degrees

        # perspective of particular yaw values
        # i get the impression that while the agent turns to the right at eg. 90 degrees yaw
        # the proejection i get is turned left #doublecheck!
        #   0 -
        #  90 -
        # 180 -
        # 270 -

        # perspective of particular pitch values
        #   0 - straight ahead
        #  90 - straight down
        # 180 - upside down straight backwards
        # 270 - straight up

        # span image plane
        # such that height is mostly above y and width is to left and right of x in equal shares
        tick = 1. / resolution
        # split height 95 to 5
        h_low = height * 0.5 / 10
        h_up = height - h_low
        h_line = [i for i in self.frange(position[0] - width / 2, position[0] + width / 2, tick)]
        v_line = [i for i in self.frange(position[1] - h_low, position[1] + h_up, tick)]

        # compute pixel values of image plane
        projection = tuple()

        x0, y0, z0 = position   # agent's position aka projective point
        zi = z0 + focal_length

        for xi in reversed(h_line):
            for yi in reversed(v_line):

                distance = 0    # just a counter
                block_type = 0
                xb, yb, zb = xi, yi, zi

                # compute difference vector between projective point and image point
                diff = (xi - x0, yi - y0, zi - z0)

                # normalize difference vector
                magnitude = sqrt(diff[0] ** 2 + diff[1] ** 2 + diff[2] ** 2)
                if magnitude == 0.:
                    magnitude = 1.
                norm = (diff[0] / magnitude, diff[1] / magnitude, diff[2] / magnitude)

                # rotate norm vector
                norm = self.rotate_around_x_axis(norm, pitch)
                norm = self.rotate_around_y_axis(norm, yaw)

                # rotate diff vector
                diff = self.rotate_around_x_axis(diff, pitch)
                diff = self.rotate_around_y_axis(diff, yaw)

                # add diff to projection point aka agent's position
                xb, yb, zb = x0 + diff[0], y0 + diff[1], z0 + diff[2]

                while block_type <= 0:  # which is air

                    # check block type of next distance point along ray
                    # aka add normalized difference vector to image point
                    xb = xb + norm[0]
                    yb = yb + norm[1]
                    zb = zb + norm[2]

                    block_type = self.get_blocktype(
                        int(xb),
                        int(yb),
                        int(zb),
                    )

                    distance += 1
                    if distance > 150:
                        break

                # add block name, distance to projection plane
                block_name = 'blockGold'  # hack to prevent exceptions for unknown block types
                if structs.block_names.get(str(block_type)):
                    block_name = structs.block_names[str(block_type)]

                projection += (block_name, distance)
=======
                        x + int(distance * math.cos((yaw + x_angle) * 2 * math.pi)),
                        y + int(y_blocks_per_distance * distance),
                        z + int(distance * math.sin((yaw + x_angle) * 2 * math.pi)))

                    distance += 1

                projection = projection + (structs.block_names[str(intersection)], distance)
>>>>>>> 3ae9852e

        self.data['projection'] = projection

        # problems:
        # depending on the depth to compute there's considerable perceptual delay
        # things that aren't part of the world cannot be seen from the world data

        # ideas:
        # increase number of rays per pixel with increasing distance
        # make a non-linear image plane, eg. with higher resolution in the middle

    def get_blocktype(self, x, y, z):
        """ """
        key = (x // 16, z // 16)
        columns = self.spockplugin.world.map.columns
        if key not in columns:
            return -1
        current_column = columns[key]
        if len(current_column.chunks) <= y // 16:
            return -1
        try:
            current_section = current_column.chunks[y // 16]
        except IndexError:
            return -1
        if current_section is None:
            return -1
        else:
            return current_section.get(x % 16, y % 16, z % 16).id

    def rotate_around_x_axis(self, pos, angle):
        """ Rotate a 3D point around the x-axis given a specific angle. """
        from math import radians, cos, sin

        # convert angle in degrees to radians
        theta = radians(angle)

        # rotate vector
        x = pos[0]
        y = pos[1] * cos(theta) - pos[2] * sin(theta)
        z = pos[1] * sin(theta) + pos[2] * cos(theta)

        return (x, y, z)

    def rotate_around_y_axis(self, pos, angle):
        """ Rotate a 3D point around the y-axis given a specific angle. """
        from math import radians, cos, sin

        # convert angle in degrees to radians
        theta = radians(angle)

        # rotate vector
        x = pos[0] * cos(theta) + pos[2] * sin(theta)
        y = pos[1]
        z = - pos[0] * sin(theta) + pos[2] * cos(theta)

        return (x, y, z)

    def rotate_around_z_axis(self, pos, angle):
        """ Rotate a 3D point around the z-axis given a specific angle. """
        from math import radians, cos, sin

        # convert angle in degrees to radians
        theta = radians(angle)

        # rotate vector
        x = pos[0] * cos(theta) - pos[1] * sin(theta)
        y = pos[0] * sin(theta) + pos[1] * cos(theta)
        z = pos[2]

        return (x, y, z)

    def frange(self, start, end, step):
        """
        Range for floats.
        """
        while start < end:
            yield start
            start += step


class MinecraftWorldAdapter(WorldAdapter):
    """
    World adapter for a basic Minecraft agent that receives its xyz position and
    the ground type of the block it is standing on as sensory input, and randomly
    moves into one of the four cardinal directions ( until it dies ).
    """
    datasources = {
        'x': 0.,  # increases East, decreases West
        'y': 0.,  # increases upwards, decreases downwards
        'z': 0.,  # increases South, decreases North
<<<<<<< HEAD
        'yaw': 0.,  # measured in degrees
        'pitch': 0.,  # measured in degrees between -90 (up) and 90 (down)
=======
        'yaw': 0.,
        'pitch': 0.,
>>>>>>> 3ae9852e
        'groundtype': 0,
    }
    datatargets = {
        'go_north': 0.,
        'go_east': 0.,
        'go_west': 0.,
        'go_south': 0.,
        'yaw': 0.,
        'pitch': 0.,
    }
    spawn_position = {
        'x': -105,
        'y': 63,
        'z': 59,
    }

    def __init__(self, world, uid=None, **data):
        world.spockplugin.clientinfo.spawn_position = self.spawn_position
        WorldAdapter.__init__(self, world, uid=uid, **data)

    def initialize_worldobject(self, data):

        self.datasources['x'] = self.world.spockplugin.clientinfo.position['x']
        self.datasources['y'] = self.world.spockplugin.clientinfo.position['y']
        self.datasources['z'] = self.world.spockplugin.clientinfo.position['z']
        self.datasources['yaw'] = self.world.spockplugin.clientinfo.position['yaw']
        self.datasources['pitch'] = self.world.spockplugin.clientinfo.position['pitch']
        self.datasources['groundtype'] = self.get_groundtype()

    def update(self):
        """ Advances the agent's life on every cycle of the world simulation. """

        # translate data targets
        self.position = (self.datasources['x'], self.datasources['y'], self.datasources['z'])
        section = self.get_current_section()
        if section:
            movement = self.translate_datatargets_to_xz()
            # change the next line, don't use PsiDispatcher, use MicropsiPlugin instead
            self.world.spockplugin.psi_dispatcher.dispatchPsiCommands(self.position, section, movement[0], movement[1])

        position = self.world.spockplugin.clientinfo.position
        position['yaw'] = self.datatargets['yaw']
        # position['yaw'] = (self.datatargets['yaw'] + 5) % 360
        position['pitch'] = self.datatargets['pitch']
        # to look around, change yaw; eg. position['yaw'] = (self.datatargets['yaw'] + 5) % 360
        # to look up and down, change pitch;
<<<<<<< HEAD
=======
        # eg. sign = lambda x: (1, -1)[x<0] or sign = lambda x: x and (1, -1)[x<0] and
        # position['pitch'] = (self.datatargets['pitch'] + 5) % 90 * sign(self.datatargets['pitch'])
>>>>>>> 3ae9852e

        # self.world.spockplugin.clientinfo.position['yaw'] = position['yaw']
        # self.world.spockplugin.clientinfo.position['pitch'] = position['pitch']
        # self.world.spockplugin.psi_dispatcher.micropsiplugin.move(position=self.world.spockplugin.clientinfo.position)
        # self.world.spockplugin.psi_dispatcher.micropsiplugin.move(position=position)

        # get new datasources
        self.datasources['x'] = self.world.spockplugin.clientinfo.position['x']
        self.datasources['y'] = self.world.spockplugin.clientinfo.position['y']
        self.datasources['z'] = self.world.spockplugin.clientinfo.position['z']
        self.datasources['yaw'] = self.world.spockplugin.clientinfo.position['yaw']
        self.datasources['pitch'] = self.world.spockplugin.clientinfo.position['pitch']
        self.datasources['groundtype'] = self.get_groundtype()

    def get_current_section(self):
        """ Given a yzx position returns the current section. """
        try:
            chunk_x = self.datasources['x'] // 16
            chunk_z = self.datasources['z'] // 16
            column = self.world.spockplugin.world.map.columns[(chunk_x, chunk_z)]
            section = column.chunks[int((self.datasources['y'] - 1) // 16)]
<<<<<<< HEAD
=======

        except KeyError:
>>>>>>> 3ae9852e

        except KeyError:
            section = None

        return section

    def translate_datatargets_to_xz(self):
        """ Translates movements in cardinal directions to x,z coordinates. """

<<<<<<< HEAD
        # Reminder: x increases East, decreases West,
        #           z increases South, decreases North
=======
        # Reminder: x increases East, decreases West; z increases South, decreases North
>>>>>>> 3ae9852e
        x, z = 0., 0.
        if self.datatargets['go_north'] > 0:
            z = -1.
        elif self.datatargets['go_east'] > 0:
            x = 1.
        elif self.datatargets['go_south'] > 0:
            z = 1.
        elif self.datatargets['go_west'] > 0:
            x = -1.
        return (x, z)

    def get_groundtype(self):
        """
        """
        try:
            section = self.get_current_section()
            groundtype = section.get(int(self.datasources['x']) % 16,
<<<<<<< HEAD
                                     int((self.datasources['y'] - 1) % 16),
                                     int(self.datasources['z']) % 16).id
=======
                int((self.datasources['y'] - 1) % 16), int(self.datasources['z']) % 16).id
>>>>>>> 3ae9852e

        except AttributeError:
            groundtype = None

        return groundtype


class MinecraftBraitenberg(WorldAdapter):

    datasources = {
        'diamond_offset_x': 0,
        'diamond_offset_z': 0,
        'grd_stone': 0,
        'grd_dirt': 0,
        'grd_wood': 0,
        'grd_coal': 0,
        'obstcl_x+': 0,
        'obstcl_x-': 0,
        'obstcl_z+': 0,
        'obstcl_z-': 0
    }
    datatargets = {
        'move_x': 0,
        'move_z': 0
    }

    def update(self):
        """called on every world simulation step to advance the life of the agent"""
        # find diamond
        bot_x = self.world.spockplugin.clientinfo.position['x']
        bot_y = self.world.spockplugin.clientinfo.position['y']
        bot_z = self.world.spockplugin.clientinfo.position['z']
        bot_coords = (bot_x, bot_y, bot_z)
        x_chunk = bot_x // 16
        z_chunk = bot_z // 16

        current_column = self.world.spockplugin.world.map.columns[(x_chunk, z_chunk)]
        current_section = current_column.chunks[int((bot_y - 1) // 16)]

        self.detect_groundtypes(bot_coords, current_section)
        self.detect_diamond(current_column, bot_coords, x_chunk, z_chunk)
        self.detect_obstacles(bot_coords, current_section)

        move_x = self.datatargets['move_x']
        move_z = self.datatargets['move_z']
        self.world.spockplugin.psi_dispatcher.dispatchPsiCommands(bot_coords, current_section, move_x, move_z)

    def detect_diamond(self, current_column, bot_coords, x_chunk, z_chunk):
        for y in range(0, 16):
<<<<<<< HEAD
            current_section = current_column.chunks[int((bot_coords[1] + y - 10 // 2) // 16)]
            if current_section != None:
                for x in range(0, 16):
                    for z in range(0, 16):
                        current_block = current_section.get(x, int((bot_coords[1] + y - 10 // 2) % 16), z).id
=======
            current_section = current_column.chunks[int((bot_coords[1] + y - 10 // 2) // 16)]  # TODO explain formula
            if current_section is not None:
                for x in range(0, 16):
                    for z in range(0, 16):
                        current_block = current_section.get(x, int((bot_coords[1] + y - 10 // 2) % 16), z).id  # TODO explain formula
>>>>>>> 3ae9852e
                        if current_block == 56:
                            diamond_coords = (x + x_chunk * 16, y, z + z_chunk * 16)
                            self.datasources['diamond_offset_x'] = bot_coords[0] - diamond_coords[0]
                            self.datasources['diamond_offset_z'] = bot_coords[2] - diamond_coords[2]

    def detect_groundtypes(self, bot_coords, current_section):
        block_below = current_section.get(int(bot_coords[0]) % 16, int((bot_coords[1] - 1) % 16), int(bot_coords[2]) % 16).id
        self.datasources['grd_dirt'] = 1 if (block_below == 2) else 0
        self.datasources['grd_stone'] = 1 if (block_below == 1) else 0
        self.datasources['grd_wood'] = 1 if (block_below == 17) else 0
        self.datasources['grd_coal'] = 1 if (block_below == 173) else 0

    def detect_obstacles(self, bot_coords, current_section):
        self.datasources['obstcl_x+'] = \
            1 if current_section.get(int(bot_coords[0] + 1) % 16, int((bot_coords[1] + 1) % 16), int(bot_coords[2]) % 16).id != 0 \
            else 0
        self.datasources['obstcl_x-'] = \
            1 if current_section.get(int(bot_coords[0] - 1) % 16, int((bot_coords[1] + 1) % 16), int(bot_coords[2]) % 16).id != 0 \
            else 0
        self.datasources['obstcl_z+'] = \
            1 if current_section.get(int(bot_coords[0]) % 16, int((bot_coords[1] + 1) % 16), int(bot_coords[2] + 1) % 16).id != 0 \
            else 0
        self.datasources['obstcl_z-'] = \
            1 if current_section.get(int(bot_coords[0]) % 16, int((bot_coords[1] + 1) % 16), int(bot_coords[2] - 1) % 16).id != 0 \
            else 0<|MERGE_RESOLUTION|>--- conflicted
+++ resolved
@@ -100,11 +100,7 @@
             'bufsize': 4096,  # size of socket buffer
             'sock_quit': True,  # stop bot on socket error or hangup
             'sess_quit': True,  # stop bot on failed session login
-<<<<<<< HEAD
             'thread_workers': 5,     # number of workers in the thread pool
-=======
-            'thread_workers': 5,   # number of workers in the thread pool
->>>>>>> 3ae9852e
             'packet_trace': False,
             'mc_username': "test",
             "mc_password": "test",
@@ -136,20 +132,16 @@
         """
         World.step(self)
 
-<<<<<<< HEAD
-=======
     def project_and_render(self, columns, agent_info):
         """ """
         import math
         from micropsi_core.world.minecraft import structs
 
->>>>>>> 3ae9852e
         # "Yaw is measured in degrees, and does not follow classical trigonometry rules. The unit circle of yaw on
         #  the XZ-plane starts at (0, 1) and turns counterclockwise, with 90 at (-1, 0), 180 at (0,-1) and 270 at
         #  (1, 0). Additionally, yaw is not clamped to between 0 and 360 degrees; any number is valid, including
         #  negative numbers and numbers greater than 360."
 
-<<<<<<< HEAD
         # "Pitch is measured in degrees, where 0 is looking straight ahead,
         # -90 is looking straight up, and 90 is looking straight down. "
 
@@ -175,9 +167,6 @@
         y = int(agent_info['y'] + 2)    # +2 to move reference point to head ?
         yaw = agent_info['yaw']         # rotation around the x axis, in degrees
         pitch = agent_info['pitch']     # rotation around the y axis, in degrees
-=======
-        # "Pitch is measured in degrees, where 0 is looking straight ahead, -90 is looking straight up, and 90 is
-        #  looking straight down. "
 
         side_relation = self.assets['x'] / self.assets['y']
         height = self.assets['height']
@@ -185,44 +174,23 @@
 
         self.data['misc'] = {'side_relation': side_relation, 'height': height, 'width': width}
 
-        x = int(agent_info['x'])
-        y = int(agent_info['y'] + 2)  # +2 to move reference point to head ?
-        z = int(agent_info['z'])
-        yaw = agent_info['yaw']         # rotation on the x axis, in degrees
-        pitch = agent_info['pitch']       # rotation on the y axis, in degrees
->>>>>>> 3ae9852e
-
         projection = ()
         intersection = 0
 
         # orientation = self.datatargets['orientation'] # x_axis + 360 / orientation  degrees
         # currently: orientation = yaw #TOOD: fix this.
 
-<<<<<<< HEAD
-=======
-        # get agent's coordinates and orientation
-        fpoint = (x, y, z)  # focal point
-
->>>>>>> 3ae9852e
         # for every pixel in the image plane
         for x_pixel in range(-width // 2, width // 2):
             for y_pixel in range(height // 2, -height // 2, -1):
 
-<<<<<<< HEAD
-=======
                 #
->>>>>>> 3ae9852e
                 x_angle = x_pixel * pitch // -height
                 x_angle = x_angle / 360
                 y_angle = y_pixel * pitch // -height
 
-<<<<<<< HEAD
-                # x_blocks_per_distance = tan(x_angle)
-                y_blocks_per_distance = tan(y_angle)
-=======
                 # x_blocks_per_distance = math.tan(x_angle)
                 y_blocks_per_distance = math.tan(y_angle)
->>>>>>> 3ae9852e
 
                 intersection = 0
                 distance = 0
@@ -231,7 +199,6 @@
                 while intersection == 0:
 
                     intersection = self.get_blocktype(
-<<<<<<< HEAD
                         x + int(distance * cos((yaw + x_angle) * 2 * pi)),
                         y + int(y_blocks_per_distance * distance),
                         z + int(distance * sin((yaw + x_angle) * 2 * pi)))
@@ -354,15 +321,6 @@
                     block_name = structs.block_names[str(block_type)]
 
                 projection += (block_name, distance)
-=======
-                        x + int(distance * math.cos((yaw + x_angle) * 2 * math.pi)),
-                        y + int(y_blocks_per_distance * distance),
-                        z + int(distance * math.sin((yaw + x_angle) * 2 * math.pi)))
-
-                    distance += 1
-
-                projection = projection + (structs.block_names[str(intersection)], distance)
->>>>>>> 3ae9852e
 
         self.data['projection'] = projection
 
@@ -453,13 +411,8 @@
         'x': 0.,  # increases East, decreases West
         'y': 0.,  # increases upwards, decreases downwards
         'z': 0.,  # increases South, decreases North
-<<<<<<< HEAD
         'yaw': 0.,  # measured in degrees
         'pitch': 0.,  # measured in degrees between -90 (up) and 90 (down)
-=======
-        'yaw': 0.,
-        'pitch': 0.,
->>>>>>> 3ae9852e
         'groundtype': 0,
     }
     datatargets = {
@@ -506,11 +459,6 @@
         position['pitch'] = self.datatargets['pitch']
         # to look around, change yaw; eg. position['yaw'] = (self.datatargets['yaw'] + 5) % 360
         # to look up and down, change pitch;
-<<<<<<< HEAD
-=======
-        # eg. sign = lambda x: (1, -1)[x<0] or sign = lambda x: x and (1, -1)[x<0] and
-        # position['pitch'] = (self.datatargets['pitch'] + 5) % 90 * sign(self.datatargets['pitch'])
->>>>>>> 3ae9852e
 
         # self.world.spockplugin.clientinfo.position['yaw'] = position['yaw']
         # self.world.spockplugin.clientinfo.position['pitch'] = position['pitch']
@@ -532,11 +480,6 @@
             chunk_z = self.datasources['z'] // 16
             column = self.world.spockplugin.world.map.columns[(chunk_x, chunk_z)]
             section = column.chunks[int((self.datasources['y'] - 1) // 16)]
-<<<<<<< HEAD
-=======
-
-        except KeyError:
->>>>>>> 3ae9852e
 
         except KeyError:
             section = None
@@ -546,12 +489,8 @@
     def translate_datatargets_to_xz(self):
         """ Translates movements in cardinal directions to x,z coordinates. """
 
-<<<<<<< HEAD
         # Reminder: x increases East, decreases West,
         #           z increases South, decreases North
-=======
-        # Reminder: x increases East, decreases West; z increases South, decreases North
->>>>>>> 3ae9852e
         x, z = 0., 0.
         if self.datatargets['go_north'] > 0:
             z = -1.
@@ -569,12 +508,8 @@
         try:
             section = self.get_current_section()
             groundtype = section.get(int(self.datasources['x']) % 16,
-<<<<<<< HEAD
                                      int((self.datasources['y'] - 1) % 16),
                                      int(self.datasources['z']) % 16).id
-=======
-                int((self.datasources['y'] - 1) % 16), int(self.datasources['z']) % 16).id
->>>>>>> 3ae9852e
 
         except AttributeError:
             groundtype = None
@@ -624,19 +559,11 @@
 
     def detect_diamond(self, current_column, bot_coords, x_chunk, z_chunk):
         for y in range(0, 16):
-<<<<<<< HEAD
-            current_section = current_column.chunks[int((bot_coords[1] + y - 10 // 2) // 16)]
-            if current_section != None:
-                for x in range(0, 16):
-                    for z in range(0, 16):
-                        current_block = current_section.get(x, int((bot_coords[1] + y - 10 // 2) % 16), z).id
-=======
             current_section = current_column.chunks[int((bot_coords[1] + y - 10 // 2) // 16)]  # TODO explain formula
             if current_section is not None:
                 for x in range(0, 16):
                     for z in range(0, 16):
                         current_block = current_section.get(x, int((bot_coords[1] + y - 10 // 2) % 16), z).id  # TODO explain formula
->>>>>>> 3ae9852e
                         if current_block == 56:
                             diamond_coords = (x + x_chunk * 16, y, z + z_chunk * 16)
                             self.datasources['diamond_offset_x'] = bot_coords[0] - diamond_coords[0]
