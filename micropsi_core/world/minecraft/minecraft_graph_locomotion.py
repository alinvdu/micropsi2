--- conflicted
+++ resolved
@@ -22,11 +22,7 @@
         'solids': 0,   # 14, 15, 16, 20, 41, 42, 43, 44, 45, 47, 48, 49
         'otter': 0,    # miscellaneous /otter
         'fov_x': 0,  # the fovea sensors receive their input from the fovea actors
-<<<<<<< HEAD
         'fov_y': 0,  #
-        'health': 0,  # 0-20 (0 being dead)
-        'food': 0   # 0-20 (0 being starving)
-=======
         'fov_y': 0,   #
         'fov_0_0': 0,
         'fov_0_1': 0,
@@ -37,7 +33,8 @@
         'fov_2_0': 0,
         'fov_2_1': 0,
         'fov_2_2': 0,
->>>>>>> 7c06a8c8
+        'health': 0,  # 0-20 (0 being dead)
+        'food': 0   # 0-20 (0 being starving)
     }
 
     datatargets = {
