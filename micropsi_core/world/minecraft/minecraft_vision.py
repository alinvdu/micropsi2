--- conflicted
+++ resolved
@@ -99,13 +99,9 @@
             if self.simulated_vision:
                 self.simulate_visual_input(self.len_x, self.len_y)
 
-<<<<<<< HEAD
             else:
                 super().update_data_sources_and_targets()
-                # handle fovea actors and sensors: action feedback, relay to sensors, default actor
-=======
                 # handle fovea actuators and sensors: action feedback, relay to sensors, default actuator
->>>>>>> e194b598
                 active_fovea_actor = None
                 for x in range(self.tiling_x):
                     for y in range(self.tiling_y):
