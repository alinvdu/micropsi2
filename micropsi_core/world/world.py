"""
The World superclass.
A simple world simulator for MicroPsi nodenet agents

Individual world classes must not only inherit from this one, but also be imported here.
"""

__author__ = 'joscha'
__date__ = '10.05.12'

import json
import os
import sys
import micropsi_core
from micropsi_core.world import worldadapter
from micropsi_core.world import worldobject
from micropsi_core import tools
from micropsi_core.tools import generate_uid
import logging


WORLD_VERSION = 1.0


class World(object):
    """The environment of MicroPsi agents. The world connects to their nodenets via world adapters."""

    @property
    def uid(self):
        return self.data.get("uid")

    @uid.setter
    def uid(self, identifier):
        self.data["uid"] = identifier

    @property
    def name(self):
        return self.data.get("name", self.data.get("uid"))

    @name.setter
    def name(self, identifier):
        self.data["name"] = identifier

    @property
    def owner(self):
        return self.data.get("owner")

    @owner.setter
    def owner(self, identifier):
        self.data["owner"] = identifier

    @property
    def current_step(self):
        return self.data.get('current_step', 0)

    @current_step.setter
    def current_step(self, current_step):
        self.data['current_step'] = current_step

    @property
    def is_active(self):
        return self.data.get("is_active", False)

    @is_active.setter
    def is_active(self, is_active):
        self.data['is_active'] = is_active

    supported_worldadapters = ['Default']

    def __init__(self, filename, world_type="", name="", owner="", uid=None, engine=None, version=WORLD_VERSION):
        """Create a new MicroPsi simulation environment.

        Arguments:
            filename: the path and filename of the world data
            name (optional): the name of the environment
            owner (optional): the user that created this environment
            uid (optional): unique handle of the world; if none is given, it will be generated
        """

        self.logger = logging.getLogger('world_logger')

        # persistent data
        self.data = {
            "version": WORLD_VERSION,  # used to check compatibility of the world data
            "objects": {},
            "agents": {},
            "current_step": 0
        }

        folder = self.__module__.split('.')
        folder.pop()
        folder = '.'.join(folder)
        self.supported_worldadapters = { cls.__name__:cls for cls in tools.itersubclasses(worldadapter.WorldAdapter, folder=folder) if cls.__name__ in self.supported_worldadapters }

        self.supported_worldobjects = { cls.__name__:cls for cls in tools.itersubclasses(worldobject.WorldObject, folder=folder)
                                        if cls.__name__ not in self.supported_worldadapters}
        # freaky hack.
        self.supported_worldobjects.pop('WorldAdapter', None)
        self.supported_worldobjects['Default'] = worldobject.WorldObject

        self.uid = uid or generate_uid()
        self.owner = owner
        self.name = name or os.path.basename(filename)
        self.filename = filename
        self.agents = {}
        self.objects = {}

        #self.the_image = None

        self.load()

    def load(self, string=None):
        """Load the world state from a file

        Arguments:
            string (optional): if given, the world state is taken from the string instead.
        """
        # try to access file
        if string:
            try:
                self.data.update(json.loads(string))
            except ValueError:
                self.logger.warn("Could not read world data from string")
                return False
        else:
            try:
                with open(self.filename) as file:
                    self.data.update(json.load(file))
            except ValueError:
                self.logger.warn("Could not read world data")
                return False
            except IOError:
                self.logger.warn("Could not open world file: " + self.filename)
        self.data['world_type'] = self.__class__.__name__
        if "version" in self.data and self.data["version"] == WORLD_VERSION:
            self.initialize_world()
            return True
        else:
            self.logger.warn("Wrong version of the world data")
            return False

    def get_available_worldadapters(self):
        """ return the list of instantiated worldadapters """
        return self.supported_worldadapters

    def initialize_world(self):
        """Called after reading new world data.

        Parses the nodenet data and set up the non-persistent data structures necessary for efficient
        computation of the world
        """
        for uid, object_data in self.data['objects'].copy().items():
            if object_data['type'] in self.supported_worldobjects:
                self.objects[uid] = self.supported_worldobjects[object_data['type']](self, **object_data)
            else:
                self.logger.warn('Worldobject of type %s not supported anymore. Deleting object of this type.' % object_data['type'])
                del self.data['objects'][uid]

    def step(self):
        """ advance the simluation """
        self.current_step += 1
        for uid in self.objects:
            self.objects[uid].update()
        for uid in self.agents:
            with self.agents[uid].datasource_lock:
                self.agents[uid].update()
        for uid in self.agents.copy():
            if not self.agents[uid].is_alive():
<<<<<<< HEAD
                # remove from living agents for the moment
                # TODO: unregister?
                # TODO: respawn?
                del self.agents[uid]
        self.current_step += 1
=======
                self.unregister_nodenet(uid)
                # TODO: prevent respawn?
>>>>>>> c6f9e40d

    def get_world_view(self, step):
        """ returns a list of world objects, and the current step of the simulation """
        return {
            'objects': self.get_world_objects(),
            'agents': self.data.get('agents', {}),
            'current_step': self.current_step,
        }

    def add_object(self, type, position, uid=None, orientation=0.0, name="", parameters=None, **data):
        """
        Add a new object to the current world.

        Arguments:
            type: the type of the object (currently, only "light_source" is supported
            position: a (x, y) tuple with the coordinates
            orientation (optional): an angle, usually between 0 and 2*pi
            name (optional): a readable name for that object
            uid (optional): if omitted, a uid will be generated

        Returns:
            True, uid if successful
            False, errormessage if not
        """
        if not uid:
            uid = tools.generate_uid()
        if type in self.supported_worldobjects:
            self.objects[uid] = self.supported_worldobjects[type](self, type=type, uid=uid, position=position, orientation=orientation, name=name, parameters=parameters, **data)
            return True, uid
        return False, "type not supported"

    def delete_object(self, object_uid):
        if object_uid in self.objects:
            del self.objects[object_uid]
            del self.data['objects'][object_uid]
            return True
        return False

    def get_world_objects(self, type=None):
        """ returns a dictionary of world objects. """
        objects = {}
        if type is None:
            return self.data['objects']
        else:
            for uid, obj in self.data['objects'].items():
                if obj['type'] == type:
                    objects[uid] = obj
        return objects

    def register_nodenet(self, worldadapter, nodenet):
        """Attempts to register a nodenet at this world.

        Returns True, nodenet_uid if successful,
        Returns False, error_message if not successful

        The methods checks if an existing worldadapterish object without a bound nodenet exists, and if not,
        attempts to spawn one. Then the nodenet is bound to it. It is a good idea to make the worldadapter_uid the
        same as the nodenet_uid

        We don't do it the other way around, because the soulless agent body may have been loaded as part of the
        world definition itself.
        """
        if nodenet.uid in self.agents:
            if self.agents[nodenet.uid].__class__.__name__ == worldadapter:
                return True, nodenet.uid
            else:
                return False, "Nodenet agent already exists in this world, but has the wrong type"
        return self.spawn_agent(worldadapter, nodenet, name=nodenet.name)

    def unregister_nodenet(self, nodenet):
        """Removes the connection between a nodenet and its incarnation in this world; may remove the corresponding
        agent object
        """
        if nodenet.uid in self.agents:
            # stop corresponding nodenet
            micropsi_core.runtime.stop_nodenetrunner(nodenet.uid)

            # remove agent
            nodenet.worldadapter_instance = None
            del self.agents[nodenet.uid]
        if nodenet.uid in self.data['agents']:
            del self.data['agents'][nodenet.uid]

    def spawn_agent(self, worldadapter_name, nodenet, **options):
        """Creates an agent object,

        Returns True, nodenet_uid if successful,
        Returns False, error_message if not successful
        """
        try:
            self.agents[nodenet.uid] = self.supported_worldadapters[worldadapter_name](self, uid=nodenet.uid, **options)
            nodenet.worldadapter_instance = self.agents[nodenet.uid]
            return True, nodenet.uid
        except AttributeError:
            return False, "Worldadapter \"%s\" not found" % worldadapter_name
        except KeyError:
            return False, "Incompatible Worldadapter for this World."

    def set_object_properties(self, uid, position=None, orientation=None, name=None, parameters=None):
        """set attributes of the world object 'uid'; only supplied attributes will be changed.

       Arguments:
           uid: the uid of the worldobject. Mandatory.
           position: a new position for the object. Optional
           orientation: a new orientation for the object. Optional
           name: a new name for the object. Optional
           parameters: a new dict of parameters for the object. optional.

        Returns True if object exists, otherwise False"""
        if uid in self.objects:
            if position:
                self.objects[uid].position = position
            if orientation:
                self.objects[uid].orientation = orientation
            if name:
                self.objects[uid].name = name
            if parameters:
                self.objects[uid].parameters = parameters
            return True
        return False

    def set_agent_properties(self, uid, position=None, orientation=None, name=None, parameters=None):
        """set attributes of the agent 'uid'; only supplied attributes will be changed.
        Returns True if agent exists, otherwise False"""

        if uid in self.agents:
            if position:
                self.agents[uid].position = position
            if orientation:
                self.agents[uid].orientation = orientation
            if name:
                self.agents[uid].name = name
            if parameters:
                self.agents[uid].parameters = parameters
            return True
        return False


# imports of individual world types:
try:
    from micropsi_core.world.island import island
except ImportError as e:
    sys.stdout.write("Could not import island world.\nError: %s \n\n" % e.msg)

try:
    from micropsi_core.world.island.structured_objects import structured_objects
except ImportError as e:
    sys.stdout.write("Could not import island world / structured objects.\nError: %s \n\n" % e.msg)

try:
    from micropsi_core.world.minecraft import minecraft
except ImportError as e:
    if e.msg == "No module named 'spock'":
        # ignore silently
        pass
    else:
        sys.stdout.write("Could not import minecraft world.\nError: %s \n\n" % e.msg)<|MERGE_RESOLUTION|>--- conflicted
+++ resolved
@@ -166,16 +166,10 @@
                 self.agents[uid].update()
         for uid in self.agents.copy():
             if not self.agents[uid].is_alive():
-<<<<<<< HEAD
                 # remove from living agents for the moment
                 # TODO: unregister?
                 # TODO: respawn?
                 del self.agents[uid]
-        self.current_step += 1
-=======
-                self.unregister_nodenet(uid)
-                # TODO: prevent respawn?
->>>>>>> c6f9e40d
 
     def get_world_view(self, step):
         """ returns a list of world objects, and the current step of the simulation """
