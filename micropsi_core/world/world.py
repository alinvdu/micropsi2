--- conflicted
+++ resolved
@@ -305,7 +305,6 @@
 
 
 # imports of individual world types:
-<<<<<<< HEAD
 try:
     from micropsi_core.world.island import island
 except:
@@ -313,6 +312,12 @@
     sys.stdout.write("Could not import island world.\nError: %s \n\n" % e)
 
 try:
+    from micropsi_core.world.island.structured_objects import structured_objects
+except:
+    e = sys.exc_info()[0]
+    sys.stdout.write("Could not import island world / structured objects.\nError: %s \n\n" % e)
+
+try:
     from micropsi_core.world.berlin import berlin
 except:
     e = sys.exc_info()[0]
@@ -322,9 +327,4 @@
     from micropsi_core.world.minecraft import minecraft
 except:
     e = sys.exc_info()[0]
-    sys.stdout.write("Could not import minecraft world.\nError: %s \n\n" % e)
-=======
-from micropsi_core.world.island import island
-from micropsi_core.world.island.structured_objects import structured_objects
-from micropsi_core.world.berlin import berlin
->>>>>>> 624f419f
+    sys.stdout.write("Could not import minecraft world.\nError: %s \n\n" % e)