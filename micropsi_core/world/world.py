--- conflicted
+++ resolved
@@ -168,20 +168,6 @@
             'current_step': self.current_step,
         }
 
-<<<<<<< HEAD
-=======
-    def get_world_objects(self):
-        """ returns a dictionary of world objects. """
-        objects = {}
-        for key in self.supported_worldobjects:
-            objects.update(self.data.get(key, {}))
-        return objects
-
-    def get_agents(self):
-        """ returns a dictionary of agents. """
-        return self.data.get('agents', {})
-
->>>>>>> 0d5ae1e5
     def register_nodenet(self, worldadapter, nodenet_uid):
         """Attempts to register a nodenet at this world.
 
